--- conflicted
+++ resolved
@@ -6,11 +6,8 @@
 
 from firedrake import *
 
-<<<<<<< HEAD
 from .approximations import Approximation as Approximation
 from .diagnostics import GeodynamicalDiagnostics as GeodynamicalDiagnostics
-from .energy_solver import EnergySolver as EnergySolver
-from .energy_solver import GenericTransportSolver as GenericTransportSolver
 from .level_set_tools import LevelSetSolver as LevelSetSolver
 from .level_set_tools import entrainment as entrainment
 from .level_set_tools import material_field as material_field
@@ -24,6 +21,8 @@
 from .time_stepper import ImplicitMidpoint as ImplicitMidpoint
 from .time_stepper import eSSPRKs3p3 as eSSPRKs3p3
 from .time_stepper import eSSPRKs10p3 as eSSPRKs10p3
+from .transport_solver import EnergySolver as EnergySolver
+from .transport_solver import GenericTransportSolver as GenericTransportSolver
 from .utility import InteriorBC as InteriorBC
 from .utility import LayerAveraging as LayerAveraging
 from .utility import ParameterLog as ParameterLog
@@ -31,47 +30,5 @@
 from .utility import interpolate_1d_profile as interpolate_1d_profile
 from .utility import log as log
 from .utility import node_coordinates as node_coordinates
-=======
-from .approximations import (
-    AnelasticLiquidApproximation,
-    BoussinesqApproximation,
-    ExtendedBoussinesqApproximation,
-    SmallDisplacementViscoelasticApproximation,
-    TruncatedAnelasticLiquidApproximation,
-)
-from .diagnostics import GeodynamicalDiagnostics
-from .level_set_tools import (
-    LevelSetSolver,
-    Material,
-    density_RaB,
-    entrainment,
-    field_interface,
-)
-from .limiter import VertexBasedP1DGLimiter
-from .preconditioners import FreeSurfaceMassInvPC, SPDAssembledPC
-from .stokes_integrators import (
-    StokesSolver,
-    ViscoelasticStokesSolver,
-    create_stokes_nullspace,
-)
-from .time_stepper import (
-    BackwardEuler,
-    CrankNicolsonRK,
-    ImplicitMidpoint,
-    eSSPRKs3p3,
-    eSSPRKs10p3,
-)
-from .transport_solver import EnergySolver, GenericTransportSolver
-from .utility import (
-    InteriorBC,
-    LayerAveraging,
-    ParameterLog,
-    TimestepAdaptor,
-    interpolate_1d_profile,
-    log,
-    node_coordinates,
-    timer_decorator,
-)
->>>>>>> d63af3db
 
 PETSc.Sys.popErrorHandler()