"""
A module with utitity functions for gadopt
"""
from firedrake import outer, ds_v, ds_t, ds_b, CellDiameter, CellVolume, dot, JacobianInverse
from firedrake import sqrt, Function, FiniteElement, TensorProductElement, FunctionSpace, VectorFunctionSpace
<<<<<<< HEAD
from firedrake import as_vector, SpatialCoordinate, Constant, max_value, min_value, dx, assemble, exp
=======
from firedrake import as_vector, SpatialCoordinate, Constant, max_value, min_value, dx, assemble
>>>>>>> 54b274c0
import ufl
from ufl.corealg.traversal import traverse_unique_terminals
from firedrake.petsc import PETSc
from mpi4py import MPI
import numpy as np
import logging
from logging import DEBUG, INFO, WARNING, ERROR, CRITICAL  # NOQA
import os
from scipy.linalg import solveh_banded


# TBD: do we want our own set_log_level and use logging module with handlers?
log_level = logging.getLevelName(os.environ.get("GADOPT_LOGLEVEL", "INFO").upper())


def log(*args):
    """Log output to stdout from root processor only"""
    PETSc.Sys.Print(*args)


class ParameterLog:
    def __init__(self, filename, mesh):
        self.comm = mesh.comm
        if self.comm.rank == 0:
            self.f = open(filename, 'w')

    def log_str(self, str):
        if self.comm.rank == 0:
            self.f.write(str + "\n")
            self.f.flush()

    def close(self):
        if self.comm.rank == 0:
            self.f.close()


class TimestepAdaptor:
    def __init__(self, dt_const, u_fs, target_cfl=1.0, increase_tolerance=1.5, maximum_timestep=None):
        self.dt_const = dt_const
        self.u_fs = u_fs
        self.target_cfl = target_cfl
        self.increase_tolerance = increase_tolerance
        self.maximum_timestep = maximum_timestep
        self.mesh = u_fs.mesh()
        self.ref_vel = Function(self.u_fs, name="Reference_Velocity")

    def compute_timestep(self, u):
        max_ts = float(self.dt_const)*self.increase_tolerance
        if self.maximum_timestep is not None:
            max_ts = min(max_ts, self.maximum_timestep)

        self.ref_vel.interpolate(dot(JacobianInverse(self.mesh), u))
        # NOTE; we're incorparing max_ts here before divinging by max. ref. vel. as it may be zero
        ts = self.target_cfl / max(self.mesh.comm.allreduce(np.abs(self.ref_vel.dat.data.max()), MPI.MAX), self.target_cfl / max_ts)

        return ts

    def update_timestep(self, u):
        self.dt_const.assign(self.compute_timestep(u))
        return float(self.dt_const)


def upward_normal(mesh, cartesian):
    if cartesian:
        n = mesh.geometric_dimension()
        return as_vector([0]*(n-1) + [1])
    else:
        X = SpatialCoordinate(mesh)
        r = sqrt(dot(X, X))
        return X/r


def vertical_component(u, cartesian):
    if cartesian:
        return u[u.ufl_shape[0]-1]
    else:
        n = upward_normal(u.ufl_domain(), cartesian)
        return dot(n, u)


def ensure_constant(f):
    if isinstance(f, float) or isinstance(f, int):
        return Constant(f)
    else:
        return f


class CombinedSurfaceMeasure(ufl.Measure):
    """
    A surface measure that combines ds_v, the integral over vertical boundary facets, and ds_t and ds_b,
    the integral over horizontal top and bottom facets. The vertical boundary facets are identified with
    the same surface ids as ds_v. The top and bottom surfaces are identified via the "top" and "bottom" ids."""
    def __init__(self, domain, degree):
        self.ds_v = ds_v(domain=domain, degree=degree)
        self.ds_t = ds_t(domain=domain, degree=degree)
        self.ds_b = ds_b(domain=domain, degree=degree)

    def __call__(self, subdomain_id, **kwargs):
        if subdomain_id == 'top':
            return self.ds_t(**kwargs)
        elif subdomain_id == 'bottom':
            return self.ds_b(**kwargs)
        else:
            return self.ds_v(subdomain_id, **kwargs)

    def __rmul__(self, other):
        """This is to handle terms to be integrated over all surfaces in the form of other*ds.
        Here the CombinedSurfaceMeasure ds is not called, instead we just split it up as below."""
        return other*self.ds_v + other*self.ds_t + other*self.ds_b


def _get_element(ufl_or_element):
    if isinstance(ufl_or_element, ufl.FiniteElementBase):
        return ufl_or_element
    else:
        return ufl_or_element.ufl_element()


def is_continuous(expr):
    if isinstance(expr, ufl.tensors.ListTensor):
        return all(is_continuous(x) for x in expr.ufl_operands)

    if isinstance(expr, ufl.indexed.Indexed):
        elem = expr.ufl_operands[0].ufl_element()
        if isinstance(elem, ufl.MixedElement):
            # the second operand is a MultiIndex
            assert len(expr.ufl_operands[1]) == 1
            sub_element_index, _ = elem.extract_subelement_component(int(expr.ufl_operands[1][0]))
            elem = elem.sub_elements()[sub_element_index]
    else:
        elem = _get_element(expr)

    family = elem.family()
    if family == 'Lagrange' or family == 'Q':
        return True
    elif family == 'Discontinuous Lagrange' or family == 'DQ':
        return False
    elif isinstance(elem, ufl.HCurlElement) or isinstance(elem, ufl.HDivElement):
        return False
    elif family == 'TensorProductElement':
        return all(is_continuous(sele) for sele in elem.sub_elements())
    elif family == 'EnrichedElement':
        return all(is_continuous(e) for e in elem._elements)
    else:
        raise NotImplementedError("Unknown finite element family")


def depends_on(ufl_expr, terminal):
    """Does ufl_expr depend on terminal (Function/Constant/...)?"""
    return terminal in traverse_unique_terminals(ufl_expr)


def normal_is_continuous(expr):
    # if we get some list expression, we can't guarantee its normal is continuous
    # unless all components are
    if isinstance(expr, ufl.tensors.ListTensor):
        return is_continuous(expr)

    elem = _get_element(expr)

    family = elem.family()
    if family == 'Lagrange' or family == 'Q':
        return True
    elif family == 'Discontinuous Lagrange' or family == 'DQ':
        return False
    elif isinstance(elem, ufl.HCurlElement):
        return False
    elif isinstance(elem, ufl.HDivElement):
        return True
    elif family == 'TensorProductElement':
        return all(is_continuous(sele) for sele in elem.sub_elements())
    elif family == 'EnrichedElement':
        return all(normal_is_continuous(e) for e in elem._elements)
    else:
        raise NotImplementedError("Unknown finite element family")


def cell_size(mesh):
    if hasattr(mesh.ufl_cell(), 'sub_cells'):
        return sqrt(CellVolume(mesh))
    else:
        return CellDiameter(mesh)


def cell_edge_integral_ratio(mesh, p):
    r"""
    Ratio C such that \int_f u^2 <= C Area(f)/Volume(e) \int_e u^2
    for facets f, elements e and polynomials u of degree p.

    See eqn. (3.7) ad table 3.1 from Hillewaert's thesis: https://www.researchgate.net/publication/260085826
    and its appendix C for derivation."""
    cell_type = mesh.ufl_cell().cellname()
    if cell_type == "triangle":
        return (p+1)*(p+2)/2.
    elif cell_type == "quadrilateral" or cell_type == "interval * interval":
        return (p+1)**2
    elif cell_type == "triangle * interval":
        return (p+1)**2
    elif cell_type == "quadrilateral * interval":
        # if e is a wedge and f is a triangle: (p+1)**2
        # if e is a wedge and f is a quad: (p+1)*(p+2)/2
        # here we just return the largest of the the two (for p>=0)
        return (p+1)**2
    elif cell_type == "tetrahedron":
        return (p+1)*(p+3)/3
    else:
        raise NotImplementedError("Unknown cell type in mesh: {}".format(cell_type))


def tensor_jump(v, n):
    r"""
    Jump term for vector functions based on the tensor product

    .. math::
        \text{jump}(\mathbf{u}, \mathbf{n}) = (\mathbf{u}^+ \mathbf{n}^+) +
        (\mathbf{u}^- \mathbf{n}^-)

    This is the discrete equivalent of grad(u) as opposed to the
    vectorial UFL jump operator :meth:`ufl.jump` which represents div(u).
    The equivalent of nabla_grad(u) is given by tensor_jump(n, u).
    """
    return outer(v('+'), n('+')) + outer(v('-'), n('-'))


def extend_function_to_3d(func, mesh_extruded):
    """
    Returns a 3D view of a 2D :class:`Function` on the extruded domain.
    The 3D function resides in V x R function space, where V is the function
    space of the source function. The 3D function shares the data of the 2D
    function.
    """
    fs = func.function_space()
#    assert fs.mesh().geometric_dimension() == 2, 'Function must be in 2D space'
    ufl_elem = fs.ufl_element()
    family = ufl_elem.family()
    degree = ufl_elem.degree()
    name = func.name()
    if isinstance(ufl_elem, ufl.VectorElement):
        # vector function space
        fs_extended = get_functionspace(mesh_extruded, family, degree, 'R', 0, dim=2, vector=True)
    else:
        fs_extended = get_functionspace(mesh_extruded, family, degree, 'R', 0)
    func_extended = Function(fs_extended, name=name, val=func.dat._data)
    func_extended.source = func
    return func_extended


class ExtrudedFunction(Function):
    """
    A 2D :class:`Function` that provides a 3D view on the extruded domain.
    The 3D function can be accessed as `ExtrudedFunction.view_3d`.
    The 3D function resides in V x R function space, where V is the function
    space of the source function. The 3D function shares the data of the 2D
    function."""
    def __init__(self, *args, mesh_3d=None, **kwargs):
        """
        Create a 2D :class:`Function` with a 3D view on extruded mesh.
        :arg mesh_3d: Extruded 3D mesh where the function will be extended to.
        """
        # create the 2d function
        super().__init__(*args, **kwargs)
        print(*args)
        if mesh_3d is not None:
            self.view_3d = extend_function_to_3d(self, mesh_3d)


def get_functionspace(mesh, h_family, h_degree, v_family=None, v_degree=None,
                      vector=False, hdiv=False, variant=None, v_variant=None,
                      **kwargs):
    cell_dim = mesh.cell_dimension()
    print(cell_dim)
    assert cell_dim in [2, (2, 1), (1, 1)], 'Unsupported cell dimension'
    hdiv_families = [
        'RT', 'RTF', 'RTCF', 'RAVIART-THOMAS',
        'BDM', 'BDMF', 'BDMCF', 'BREZZI-DOUGLAS-MARINI',
    ]
    if variant is None:
        if h_family.upper() in hdiv_families:
            if h_family in ['RTCF', 'BDMCF']:
                variant = 'equispaced'
            else:
                variant = 'integral'
        else:
            print("var = equi")
            variant = 'equispaced'
    if v_variant is None:
        v_variant = 'equispaced'
    if cell_dim == (2, 1) or (1, 1):
        if v_family is None:
            v_family = h_family
        if v_degree is None:
            v_degree = h_degree
        h_cell, v_cell = mesh.ufl_cell().sub_cells()
        h_elt = FiniteElement(h_family, h_cell, h_degree, variant=variant)
        v_elt = FiniteElement(v_family, v_cell, v_degree, variant=v_variant)
        elt = TensorProductElement(h_elt, v_elt)
        if hdiv:
            elt = ufl.HDiv(elt)
    else:
        elt = FiniteElement(h_family, mesh.ufl_cell(), h_degree, variant=variant)

    constructor = VectorFunctionSpace if vector else FunctionSpace
    return constructor(mesh, elt, **kwargs)


class LayerAveraging:
    """
    A manager for computing a vertical profile of horizontal layer averages.
    """

    def __init__(self, mesh, r1d, cartesian=True, quad_degree=None):
        """
        Create the :class:`LayerAveraging` manager.
        :arg mesh: The mesh over which to compute averages.
        :arg r1d: An array of either depth coordinates or radii, at which to compute layer averages.
        :kwarg cartesian: Determines whether `r1d` represents depths or radii.
        """

        self.mesh = mesh
        X, Y = SpatialCoordinate(mesh)

        if cartesian:
            self.r = Y
        else:
            self.r = sqrt(X**2 + Y**2)

        self.dx = dx
        if quad_degree is not None:
            self.dx = dx(degree=quad_degree)

        self.r1d = r1d

        self.mass = np.zeros((2, len(r1d)))
        self.rhs = np.zeros(len(r1d))
        self._assemble_mass()

    def _assemble_mass(self):
        # main diagonal of mass matrix
        r = self.r
        rc = Constant(self.r1d[0])
        rn = Constant(self.r1d[1])
        rp = Constant(0.)

        # radial P1 hat function in rp < r < rn with maximum at rc
        phi = max_value(min_value((r - rp) / (rc - rp), (rn - r) / (rn - rc)), 0)

        for i, rin in enumerate(self.r1d[1:]):
            rn.assign(rin)
            self.mass[0, i] = assemble(phi**2 * self.dx)

            # shuffle coefficients for next iteration
            rp.assign(rc)
            rc.assign(rn)

        phi = max_value(min_value(1, (r - rp) / (rn - rp)), 0)
        self.mass[0, -1] = assemble(phi**2 * self.dx)

        # compute off-diagonal (symmetric)
        rp = Constant(self.r1d[0])
        rn = Constant(self.r1d[1])

        # overlapping product between two basis functions in rp < r < rn
        overlap = max_value((rn - r) / (rn - rp), 0) * max_value((r - rp) / (rn - rp), 0) * self.dx

        for i, rin in enumerate(self.r1d[1:]):
            rn.assign(rin)
            self.mass[1, i] = assemble(overlap)

            # shuffle coefficients for next iteration
            rp.assign(rn)

    def _assemble_rhs(self, T):
        r = self.r
        rc = Constant(self.r1d[0])
        rn = Constant(self.r1d[1])
        rp = Constant(0.)

        phi = max_value(min_value((r - rp) / (rc - rp), (rn - r) / (rn - rc)), 0)

        for i, rin in enumerate(self.r1d[1:]):
            rn.assign(rin)
            self.rhs[i] = assemble(phi * T * self.dx)

            rp.assign(rc)
            rc.assign(rn)

        phi = max_value(min_value(1, (r - rp) / (rn - rp)), 0)
        self.rhs[-1] = assemble(phi * T * self.dx)

    def get_layer_average(self, T):
        """
        Compute the layer averages of :class:`Function` T at the predefined depths.
        Returns a numpy array containing the averages.
        """

        self._assemble_rhs(T)
        return solveh_banded(self.mass, self.rhs, lower=True)

    def extrapolate_layer_average(self, u, avg):
        """
        Given an array of layer averages avg, extrapolate to :class:`Function` u
        """

        r = self.r
        rc = Constant(self.r1d[0])
        rn = Constant(self.r1d[1])
        rp = Constant(0.)

        u.assign(0.0)

        phi = max_value(min_value((r - rp) / (rc - rp), (rn - r) / (rn - rc)), 0)
        val = Constant(0.)

        for a, rin in zip(avg[:-1], self.r1d[1:]):
            val.assign(a)
            rn.assign(rin)
            # reconstruct this layer according to the basis function
            u.interpolate(u + val * phi)

            rp.assign(rc)
            rc.assign(rn)

        phi = max_value(min_value(1, (r - rp) / (rn - rp)), 0)
        val.assign(avg[-1])
<<<<<<< HEAD
        u.interpolate(u + val * phi)


def gaussian(r, r_0, sigma):
    return exp(-0.5 * (r - r_0)**2 / sigma**2)
=======
        u.interpolate(u + val * phi)
>>>>>>> 54b274c0
<|MERGE_RESOLUTION|>--- conflicted
+++ resolved
@@ -3,11 +3,8 @@
 """
 from firedrake import outer, ds_v, ds_t, ds_b, CellDiameter, CellVolume, dot, JacobianInverse
 from firedrake import sqrt, Function, FiniteElement, TensorProductElement, FunctionSpace, VectorFunctionSpace
-<<<<<<< HEAD
 from firedrake import as_vector, SpatialCoordinate, Constant, max_value, min_value, dx, assemble, exp
-=======
 from firedrake import as_vector, SpatialCoordinate, Constant, max_value, min_value, dx, assemble
->>>>>>> 54b274c0
 import ufl
 from ufl.corealg.traversal import traverse_unique_terminals
 from firedrake.petsc import PETSc
@@ -17,6 +14,7 @@
 from logging import DEBUG, INFO, WARNING, ERROR, CRITICAL  # NOQA
 import os
 from scipy.linalg import solveh_banded
+from scipy.linalg import solveh_banded
 
 
 # TBD: do we want our own set_log_level and use logging module with handlers?
@@ -100,6 +98,7 @@
     A surface measure that combines ds_v, the integral over vertical boundary facets, and ds_t and ds_b,
     the integral over horizontal top and bottom facets. The vertical boundary facets are identified with
     the same surface ids as ds_v. The top and bottom surfaces are identified via the "top" and "bottom" ids."""
+
     def __init__(self, domain, degree):
         self.ds_v = ds_v(domain=domain, degree=degree)
         self.ds_t = ds_t(domain=domain, degree=degree)
@@ -262,6 +261,7 @@
     The 3D function resides in V x R function space, where V is the function
     space of the source function. The 3D function shares the data of the 2D
     function."""
+
     def __init__(self, *args, mesh_3d=None, **kwargs):
         """
         Create a 2D :class:`Function` with a 3D view on extruded mesh.
@@ -432,12 +432,4 @@
 
         phi = max_value(min_value(1, (r - rp) / (rn - rp)), 0)
         val.assign(avg[-1])
-<<<<<<< HEAD
-        u.interpolate(u + val * phi)
-
-
-def gaussian(r, r_0, sigma):
-    return exp(-0.5 * (r - r_0)**2 / sigma**2)
-=======
-        u.interpolate(u + val * phi)
->>>>>>> 54b274c0
+        u.interpolate(u + val * phi)