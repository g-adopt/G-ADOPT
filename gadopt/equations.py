from abc import ABC, abstractmethod
from typing import Optional

import firedrake

from .utility import CombinedSurfaceMeasure

__all__ = ["BaseEquation", "BaseTerm"]


class BaseEquation:
    """Produces the UFL for the registered terms constituting an equation.

    The equation instance is initialised given test and trial function
    spaces.  Test and trial spaces are only used to determine the
    employed discretisation (i.e. UFL elements); test and trial
    functions are provided separately in the residual method.

    Keyword arguments provided here are passed on to each collected equation term.

    Attributes:
      terms (list[BaseTerm]): List of equation terms defined through inheritance from BaseTerm.

    Arguments:
      test_space:  Firedrake function space of the test function
      trial_space: Firedrake function space of the trial function
      quad_degree:
        Quadrature degree. Default value is `2p + 1`, where p the polynomial degree of the trial space

    """
    terms = []

    def __init__(
        self,
        test_space: firedrake.functionspaceimpl.WithGeometry,
        trial_space: firedrake.functionspaceimpl.WithGeometry,
        quad_degree: Optional[int] = None,
        **kwargs
    ):
        self.test_space = test_space
        self.trial_space = trial_space
        self.mesh = trial_space.mesh()

        p = trial_space.ufl_element().degree()
        if isinstance(p, int):  # isotropic element
            if quad_degree is None:
                quad_degree = 2*p + 1
        else:  # tensorproduct element
            p_h, p_v = p
            if quad_degree is None:
                quad_degree = 2*max(p_h, p_v) + 1

        if trial_space.extruded:
            # Create surface measures that treat the bottom and top boundaries similarly
            # to lateral boundaries. This way, integration using the ds and dS measures
            # occurs over both horizontal and vertical boundaries, and we can also use
            # "bottom" and "top" as surface identifiers, for example, ds("top").
            self.ds = CombinedSurfaceMeasure(self.mesh, quad_degree)
            self.dS = (
                firedrake.dS_v(domain=self.mesh, degree=quad_degree) +
                firedrake.dS_h(domain=self.mesh, degree=quad_degree)
            )
        else:
            self.ds = firedrake.ds(domain=self.mesh, degree=quad_degree)
            self.dS = firedrake.dS(domain=self.mesh, degree=quad_degree)

        self.dx = firedrake.dx(domain=self.mesh, degree=quad_degree)

        self.kwargs = kwargs

        # self._terms stores the actual instances of the BaseTerm-classes in self.terms
        self._terms = []
        for TermClass in self.terms:
            self._terms.append(TermClass(test_space, trial_space, self.dx, self.ds, self.dS, **kwargs))

<<<<<<< HEAD
    def mass_term(self, test, trial):
        r"""Return the UFL for the mass term \int test * trial * dx typically used in the time term."""

=======
    def mass_term(
        self,
        test: firedrake.ufl_expr.Argument,
        trial: firedrake.ufl_expr.Argument | firedrake.Function,
    ) -> firedrake.ufl.core.expr.Expr:
        """Typical mass term used in time discretisations.

        Arguments:
          test:  Firedrake test function
          trial: Firedrake trial function

        Returns:
          The UFL expression associated with the mass term of the equation.

        """
>>>>>>> fd2e93f7
        return firedrake.inner(test, trial) * self.dx

    def residual(
        self,
        test: firedrake.ufl_expr.Argument,
        trial: firedrake.ufl_expr.Argument | firedrake.Function,
        trial_lagged: Optional[firedrake.ufl_expr.Argument | firedrake.Function] = None,
        fields: Optional[dict[str, firedrake.Constant | firedrake.Function]] = None,
        bcs: Optional[dict[int, dict[str, int | float]]] = None,
    ) -> firedrake.ufl.core.expr.Expr:
        """Finite element residual.

        The final residual is calculated as a sum of all individual term residuals.

        Arguments:
          test:         Firedrake test function
          trial:        Firedrake trial function
          trial_lagged: Firedrake trial function from the previous time step
          fields:       Dictionary of physical fields from the simulation's state
          bcs:          Dictionary of identifier-value pairs specifying boundary conditions

        Returns:
          The UFL expression associated with all equation terms except the mass term.

        """
        if trial_lagged is None:
            trial_lagged = trial
        if fields is None:
            fields = {}
        if bcs is None:
            bcs = {}

        F = 0
        for term in self._terms:
            F += term.residual(test, trial, trial_lagged, fields, bcs)

        return F


class BaseTerm(ABC):
    """Defines an equation's term using an UFL expression.

    The implemented expression describes the term's contribution to the residual in the
    finite element discretisation.

    Arguments:
      test_space:  Firedrake function space of the test function
      trial_space: Firedrake function space of the trial function
      dx:          UFL measure for the domain, boundaries excluded
      ds:          UFL measure for the domain's outer boundaries
      dS:
        UFL measure for the domain's inner boundaries when using a discontinuous
        function space

    """
    def __init__(
        self,
        test_space: firedrake.functionspaceimpl.WithGeometry,
        trial_space: firedrake.functionspaceimpl.WithGeometry,
        dx: firedrake.Measure,
        ds: firedrake.Measure,
        dS: firedrake.Measure,
        **kwargs,
    ):
        self.test_space = test_space
        self.trial_space = trial_space

        self.dx = dx
        self.ds = ds
        self.dS = dS

        self.mesh = test_space.mesh()
        self.dim = self.mesh.geometric_dimension()
        self.n = firedrake.FacetNormal(self.mesh)

        self.term_kwargs = kwargs

    @abstractmethod
    def residual(
        self,
        test: firedrake.ufl_expr.Argument,
        trial: firedrake.ufl_expr.Argument | firedrake.Function,
        trial_lagged: Optional[firedrake.ufl_expr.Argument | firedrake.Function] = None,
        fields: Optional[dict[str, firedrake.Constant | firedrake.Function]] = None,
        bcs: Optional[dict[int, dict[str, int | float]]] = None,
    ) -> firedrake.ufl.core.expr.Expr:
        """Residual associated with the equation's term.

        Arguments:
          test:         Firedrake test function
          trial:        Firedrake trial function
          trial_lagged: Firedrake trial function from the previous time step
          fields:       Dictionary of physical fields from the simulation's state
          bcs:          Dictionary of identifier-value pairs specifying boundary conditions

        Returns:
          A UFL expression for the term's contribution to the finite element residual.

        """
        pass<|MERGE_RESOLUTION|>--- conflicted
+++ resolved
@@ -73,11 +73,6 @@
         for TermClass in self.terms:
             self._terms.append(TermClass(test_space, trial_space, self.dx, self.ds, self.dS, **kwargs))
 
-<<<<<<< HEAD
-    def mass_term(self, test, trial):
-        r"""Return the UFL for the mass term \int test * trial * dx typically used in the time term."""
-
-=======
     def mass_term(
         self,
         test: firedrake.ufl_expr.Argument,
@@ -93,7 +88,6 @@
           The UFL expression associated with the mass term of the equation.
 
         """
->>>>>>> fd2e93f7
         return firedrake.inner(test, trial) * self.dx
 
     def residual(
