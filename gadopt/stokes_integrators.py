from numbers import Number
from typing import Optional

import firedrake as fd

from .approximations import BaseApproximation
from .momentum_equation import StokesEquations
from .utility import DEBUG, INFO, depends_on, ensure_constant, log_level, upward_normal

iterative_stokes_solver_parameters = {
    "mat_type": "matfree",
    "ksp_type": "preonly",
    "pc_type": "fieldsplit",
    "pc_fieldsplit_type": "schur",
    "pc_fieldsplit_schur_type": "full",
    "fieldsplit_0": {
        "ksp_type": "cg",
        "ksp_rtol": 1e-5,
        "ksp_max_it": 1000,
        "pc_type": "python",
        "pc_python_type": "gadopt.SPDAssembledPC",
        "assembled_pc_type": "gamg",
        "assembled_mg_levels_pc_type": "sor",
        "assembled_pc_gamg_threshold": 0.01,
        "assembled_pc_gamg_square_graph": 100,
        "assembled_pc_gamg_coarse_eq_limit": 1000,
        "assembled_pc_gamg_mis_k_minimum_degree_ordering": True,
    },
    "fieldsplit_1": {
        "ksp_type": "fgmres",
        "ksp_rtol": 1e-4,
        "ksp_max_it": 200,
        "pc_type": "python",
<<<<<<< HEAD
        "pc_python_type": "gadopt.VariableMassInvPC",
        "Mp_ksp_rtol": 1e-5,
        "Mp_ksp_type": "cg",
        "Mp_pc_type": "sor",
    },
=======
        "pc_python_type": "firedrake.MassInvPC",
        "Mp_pc_type": "ksp",
        "Mp_ksp_ksp_rtol": 1e-5,
        "Mp_ksp_ksp_type": "cg",
        "Mp_ksp_pc_type": "sor",
    }
>>>>>>> fd2e93f7
}
"""Default solver parameters for iterative solvers"""

direct_stokes_solver_parameters = {
    "mat_type": "aij",
    "ksp_type": "preonly",
    "pc_type": "lu",
    "pc_factor_mat_solver_type": "mumps",
}
"""Default solver parameters for direct solvers"""

newton_stokes_solver_parameters = {
    "snes_type": "newtonls",
    "snes_linesearch_type": "l2",
    "snes_max_it": 100,
    "snes_atol": 1e-10,
    "snes_rtol": 1e-5,
}
"""Default solver parameters for non-linear systems"""


def create_stokes_nullspace(
    Z: fd.functionspaceimpl.WithGeometry,
    closed: bool = True,
    rotational: bool = False,
    translations: Optional[list[int]] = None,
) -> fd.nullspace.MixedVectorSpaceBasis:
    """Create a null space for the mixed Stokes system.

    Arguments:
      Z: Firedrake mixed function space associated with the Stokes system
      closed: Whether to include a constant pressure null space
      rotational: Whether to include all rotational modes
      translations: List of translations to include

    Returns:
      A Firedrake mixed vector space basis incorporating the null space components

    """
    X = fd.SpatialCoordinate(Z.mesh())
    dim = len(X)
    V, W = Z.subfunctions

    if rotational:
        if dim == 2:
            rotV = fd.Function(V).interpolate(fd.as_vector((-X[1], X[0])))
            basis = [rotV]
        elif dim == 3:
            x_rotV = fd.Function(V).interpolate(fd.as_vector((0, -X[2], X[1])))
            y_rotV = fd.Function(V).interpolate(fd.as_vector((X[2], 0, -X[0])))
            z_rotV = fd.Function(V).interpolate(fd.as_vector((-X[1], X[0], 0)))
            basis = [x_rotV, y_rotV, z_rotV]
        else:
            raise ValueError("Unknown dimension")
    else:
        basis = []

    if translations:
        for tdim in translations:
            vec = [0] * dim
            vec[tdim] = 1
            basis.append(fd.Function(V).interpolate(fd.as_vector(vec)))

    if basis:
        V_nullspace = fd.VectorSpaceBasis(basis, comm=Z.mesh().comm)
        V_nullspace.orthonormalize()
    else:
        V_nullspace = V

    if closed:
        p_nullspace = fd.VectorSpaceBasis(constant=True, comm=Z.mesh().comm)
    else:
        p_nullspace = W

    return fd.MixedVectorSpaceBasis(Z, [V_nullspace, p_nullspace])


class StokesSolver:
    """Solves the Stokes system.

    Arguments:
      z: Firedrake function representing the mixed Stokes system
      T: Firedrake function representing the temperature
      approximation: Approximation describing the system of equations
      bcs: Dictionary of identifier-value pairs specifying boundary conditions
      mu: Firedrake function representing dynamic viscosity
      quad_degree: Quadrature degree. Default value is `2p + 1`, where
                   p is the polynomial degree of the trial space
      cartesian: Whether to use Cartesian coordinates
      solver_parameters: Either a dictionary of PETSc solver parameters or a string
                         specifying a default set of parameters defined in G-ADOPT
      J: Firedrake function representing the Jacobian of the system
      constant_jacobian: Whether the Jacobian of the system is constant

    """

    name = "Stokes"

    def __init__(
        self,
        z: fd.Function,
        T: fd.Function,
        approximation: BaseApproximation,
        bcs: Optional[dict[int, dict[str, Number]]] = None,
        mu: fd.Function | Number = 1,
        quad_degree: int = 6,
        cartesian: bool = True,
        solver_parameters: Optional[dict[str, str | Number] | str] = None,
        J: Optional[fd.Function] = None,
        constant_jacobian: bool = False,
        **kwargs,
    ):
        self.Z = z.function_space()
        self.mesh = self.Z.mesh()
        self.test = fd.TestFunctions(self.Z)
        self.equations = StokesEquations(self.Z, self.Z, quad_degree=quad_degree,
                                         compressible=approximation.compressible)
        self.solution = z
        self.solution_old = None
        self.approximation = approximation
        self.mu = ensure_constant(mu)
        self.solver_parameters = solver_parameters
        self.J = J
        self.constant_jacobian = constant_jacobian
        self.linear = not depends_on(self.mu, self.solution)

        self.solver_kwargs = kwargs
        u, p = fd.split(self.solution)
        self.k = upward_normal(self.Z.mesh(), cartesian)
        self.fields = {
            'velocity': u,
            'pressure': p,
            'viscosity': self.mu,
            'interior_penalty': fd.Constant(2.0),  # allows for some wiggle room in imposition of weak BCs
                                                   # 6.25 matches C_ip=100. in "old" code for Q2Q1 in 2d.
            'source': self.approximation.buoyancy(p, T) * self.k,
            'rho_continuity': self.approximation.rho_continuity(),
        }

        self.weak_bcs = {}
        self.strong_bcs = []
        for id, bc in bcs.items():
            weak_bc = {}
            for bc_type, value in bc.items():
                if bc_type == 'u':
                    self.strong_bcs.append(fd.DirichletBC(self.Z.sub(0), value, id))
                elif bc_type == 'ux':
                    self.strong_bcs.append(fd.DirichletBC(self.Z.sub(0).sub(0), value, id))
                elif bc_type == 'uy':
                    self.strong_bcs.append(fd.DirichletBC(self.Z.sub(0).sub(1), value, id))
                elif bc_type == 'uz':
                    self.strong_bcs.append(fd.DirichletBC(self.Z.sub(0).sub(2), value, id))
                else:
                    weak_bc[bc_type] = value
            self.weak_bcs[id] = weak_bc

        self.F = 0
        for test, eq, u in zip(self.test, self.equations, fd.split(self.solution)):
            self.F -= eq.residual(test, u, u, self.fields, bcs=self.weak_bcs)

        if isinstance(self.solver_parameters, str):
            match self.solver_parameters:
                case "iterative":
                    self.solver_parameters = iterative_stokes_solver_parameters
                case "direct":
                    self.solver_parameters = direct_stokes_solver_parameters
                case "newton":
                    self.solver_parameters = newton_stokes_solver_parameters
                case _:
                    raise ValueError(
                        f"Solver type '{self.solver_parameters}' not implemented."
                    )
        elif self.solver_parameters is None:
            if self.linear:
                self.solver_parameters = {"snes_type": "ksponly"}
            else:
                self.solver_parameters = newton_stokes_solver_parameters.copy()
            if INFO >= log_level:
                self.solver_parameters['snes_monitor'] = None

            if self.mesh.topological_dimension() == 2 and cartesian:
                self.solver_parameters.update(direct_stokes_solver_parameters)
            else:
                self.solver_parameters.update(iterative_stokes_solver_parameters)
                if DEBUG >= log_level:
                    self.solver_parameters['fieldsplit_0']['ksp_converged_reason'] = None
                    self.solver_parameters['fieldsplit_1']['ksp_monitor'] = None
                elif INFO >= log_level:
                    self.solver_parameters['fieldsplit_1']['ksp_converged_reason'] = None
        # solver is setup only last minute
        # so people can overwrite parameters we've setup here
        self._solver_setup = False

    def setup_solver(self):
        """Sets up the solver."""
        if self.constant_jacobian:
            z_tri = fd.TrialFunction(self.Z)
            F_stokes_lin = fd.replace(self.F, {self.solution: z_tri})
            a, L = fd.lhs(F_stokes_lin), fd.rhs(F_stokes_lin)
            self.problem = fd.LinearVariationalProblem(a, L, self.solution,
                                                       bcs=self.strong_bcs,
                                                       constant_jacobian=True)
            self.solver = fd.LinearVariationalSolver(self.problem,
                                                     solver_parameters=self.solver_parameters,
                                                     options_prefix=self.name,
                                                     appctx={"mu": self.mu},
                                                     **self.solver_kwargs)
        else:
            self.problem = fd.NonlinearVariationalProblem(self.F, self.solution,
                                                          bcs=self.strong_bcs, J=self.J)
            self.solver = fd.NonlinearVariationalSolver(self.problem,
                                                        solver_parameters=self.solver_parameters,
                                                        options_prefix=self.name,
                                                        appctx={"mu": self.mu},
                                                        **self.solver_kwargs)
        self._solver_setup = True

    def solve(self):
        """Solves the system."""
        if not self._solver_setup:
            self.setup_solver()
        self.solution_old = self.solution.copy(deepcopy=True)
        self.solver.solve()<|MERGE_RESOLUTION|>--- conflicted
+++ resolved
@@ -31,20 +31,12 @@
         "ksp_rtol": 1e-4,
         "ksp_max_it": 200,
         "pc_type": "python",
-<<<<<<< HEAD
-        "pc_python_type": "gadopt.VariableMassInvPC",
-        "Mp_ksp_rtol": 1e-5,
-        "Mp_ksp_type": "cg",
-        "Mp_pc_type": "sor",
-    },
-=======
         "pc_python_type": "firedrake.MassInvPC",
         "Mp_pc_type": "ksp",
         "Mp_ksp_ksp_rtol": 1e-5,
         "Mp_ksp_ksp_type": "cg",
         "Mp_ksp_pc_type": "sor",
     }
->>>>>>> fd2e93f7
 }
 """Default solver parameters for iterative solvers"""
 
