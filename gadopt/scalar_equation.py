r"""Scalar terms and equations (e.g. for temperature and salinity transport).

All terms are considered as if they were on the right-hand side of the equation, leading
to the following UFL expression returned by the `residual` method:

  dq/dt = \sum term.residual()

This sign convention ensures compatibility with Thetis's time integrators. In general,
however, we like to think about the terms as they are on the left-hand side. Therefore,
in the residual methods below, we first sum the terms in the variable `F` as if they
were on the left-hand side, i.e.

  dq/dt + F(q) = 0,

and then return `-F`.
"""
from typing import Optional

import firedrake as fd
from firedrake import avg, div, dot, grad, inner, jump, min_value, sign
from firedrake import CellVolume, FacetArea, Identity

from .equations import BaseEquation, BaseTerm
from .utility import cell_edge_integral_ratio, is_continuous, normal_is_continuous


class ScalarAdvectionTerm(BaseTerm):
    r"""Scalar advection term (non-conservative): u \dot \div(q)."""
    def residual(
        self,
        test: fd.ufl_expr.Argument,
        trial: fd.ufl_expr.Argument | fd.Function,
        trial_lagged: Optional[fd.ufl_expr.Argument | fd.Function] = None,
        fields: Optional[dict[str, fd.Constant | fd.Function]] = None,
        bcs: Optional[dict[int, dict[str, int | float]]] = None,
    ) -> fd.ufl.core.expr.Expr:
        u = fields['velocity']
        phi = test
        n = self.n
        q = trial
        continuous_u_normal = normal_is_continuous(u)
        if 'advective_velocity_scaling' in fields:
            u = fields['advective_velocity_scaling'] * u

        if 'su_nubar' in fields:
            # SU(PG) ala Donea & Huerta 2003
            nubar = fields['su_nubar']
            phi = phi + nubar / (dot(u, u)+1e-12) * dot(u, grad(phi))

            F = phi * dot(u, grad(q)) * self.dx  # The advection term is not integrated by parts so there are no boundary terms

        else:
            F = -q*div(phi*u)*self.dx

            # integration by parts leads to boundary term
            F += q*dot(n, u)*phi*self.ds

            if not (is_continuous(self.trial_space) and continuous_u_normal):
                # s=0: u.n(-)<0  =>  flow goes from '+' to '-' => '+' is upwind
                # s=1: u.n(-)>0  =>  flow goes from '-' to '+' => '-' is upwind
                s = 0.5*(sign(dot(avg(u), n('-'))) + 1.0)
                q_up = q('-')*s + q('+')*(1-s)
                F += jump(phi*u, n) * q_up * self.dS

        # replace boundary value on incoming Dirichlet 'q' boundaries:
        for id, bc in bcs.items():
            if 'q' in bc:
                # on incoming boundaries, dot(u,n)<0, replace q with bc['q']
                F += phi*min_value(dot(u, n), 0)*(bc['q']-q) * self.ds(id)

        return -F


class ScalarDiffusionTerm(BaseTerm):
    r"""Scalar diffusion term `-\nabla \cdot (\kappa \nabla q)`.

    Using the symmetric interior penalty method, the weak form becomes

    ```
        -\int_\Omega \nabla \cdot (\kappa \nabla q) \phi dx
        =& \int_\Omega \kappa (\nabla \phi) \cdot (\nabla q) dx \\
        &- \int_{\mathcal{I}\cup\mathcal{I}_v} \text{jump}(\phi \textbf{n})
        \cdot \text{avg}(\kappa \nabla q) dS
        - \int_{\mathcal{I}\cup\mathcal{I}_v} \text{jump}(q \textbf{n})
        \cdot \text{avg}(\kappa  \nabla \phi) dS \\
        &+ \int_{\mathcal{I}\cup\mathcal{I}_v} \sigma \text{avg}(\kappa) \text{jump}(q \textbf{n}) \cdot
            \text{jump}(\phi \textbf{n}) dS
    ```

    where `\sigma` is a penalty parameter (see Epshteyn and Riviere, 2007).

    Epshteyn, Y., & Rivière, B. (2007). Estimation of penalty parameters for symmetric
    interior penalty Galerkin methods. Journal of Computational and Applied Mathematics,
    206(2), 843-872.

    """
    def residual(
        self,
        test: fd.ufl_expr.Argument,
        trial: fd.ufl_expr.Argument | fd.Function,
        trial_lagged: Optional[fd.ufl_expr.Argument | fd.Function] = None,
        fields: Optional[dict[str, fd.Constant | fd.Function]] = None,
        bcs: Optional[dict[int, dict[str, int | float]]] = None,
    ) -> fd.ufl.core.expr.Expr:

        kappa = fields['diffusivity']
        if len(kappa.ufl_shape) == 2:
            diff_tensor = kappa
        else:
            diff_tensor = kappa * Identity(self.dim)

        phi = test
        n = self.n
        q = trial
        if 'reference_for_diffusion' in fields:
            q += fields['reference_for_diffusion']

        grad_test = grad(phi)
        diff_flux = dot(diff_tensor, grad(q))

        F = 0
        F += inner(grad_test, diff_flux)*self.dx

        # Interior Penalty method
        #
        # see https://www.researchgate.net/publication/260085826 for details
        # on the choice of sigma

        degree = self.trial_space.ufl_element().degree()
        if not isinstance(degree, int):
            degree = max(degree[0], degree[1])
        # safety factor: 1.0 is theoretical minimum
        alpha = fields.get('interior_penalty', 2.0)
        if degree == 0:
            # probably only works for orthog. quads and hexes
            sigma = 1.0
        else:
            nf = self.mesh.ufl_cell().num_facets()
            sigma = alpha * cell_edge_integral_ratio(self.mesh, degree-1) * nf

        if not is_continuous(self.trial_space):
            # we use (3.23) + (3.20) from https://www.researchgate.net/publication/260085826
            # instead of maximum over two adjacent cells + and -, we just sum (which is 2*avg())
            # and the for internal facets we have an extra 0.5:
            sigma_int = sigma * avg(FacetArea(self.mesh)/CellVolume(self.mesh))
            F += sigma_int*inner(jump(phi, n), dot(avg(diff_tensor), jump(q, n)))*self.dS
            F += -inner(avg(dot(diff_tensor, grad(phi))), jump(q, n))*self.dS
            F += -inner(jump(phi, n), avg(dot(diff_tensor, grad(q))))*self.dS

        for id, bc in bcs.items():
            if 'q' in bc:
                jump_q = q-bc['q']
                sigma_ext = sigma * fd.FacetArea(self.mesh)/fd.CellVolume(self.mesh)
                # this corresponds to the same 3 terms as the dS integrals for DG above:
                F += 2*sigma_ext*phi*inner(n, dot(diff_tensor, n))*jump_q*self.ds(id)
                F += -inner(dot(diff_tensor, grad(phi)), n)*jump_q*self.ds(id)
                F += -inner(phi*n, dot(diff_tensor, grad(q))) * self.ds(id)
                if 'flux' in bc:
                    raise ValueError("Cannot apply both `q` and `flux` bc on same boundary")
            elif 'flux' in bc:
                # here we need only the third term, because we assume jump_q=0 (q_ext=q)
                # the provided flux = kappa dq/dn = dot(n, dot(diff_tensor, grad(q))
                F += -phi*bc['flux']*self.ds(id)

        return -F


class ScalarSourceTerm(BaseTerm):
    r"""Scalar source term `s_T`."""

    def residual(
        self,
        test: fd.ufl_expr.Argument,
        trial: fd.ufl_expr.Argument | fd.Function,
        trial_lagged: Optional[fd.ufl_expr.Argument | fd.Function] = None,
        fields: Optional[dict[str, fd.Constant | fd.Function]] = None,
        bcs: Optional[dict[int, dict[str, int | float]]] = None,
    ) -> fd.ufl.core.expr.Expr:
        if 'source' not in fields:
            return 0
        phi = test
        source = fields['source']

        # NOTE, here source term F is already on the RHS
        F = dot(phi, source)*self.dx

        return F


class ScalarAbsorptionTerm(BaseTerm):
    r"""Scalar absorption term `\alpha_T T`."""

    def residual(
        self,
        test: fd.ufl_expr.Argument,
        trial: fd.ufl_expr.Argument | fd.Function,
        trial_lagged: Optional[fd.ufl_expr.Argument | fd.Function] = None,
        fields: Optional[dict[str, fd.Constant | fd.Function]] = None,
        bcs: Optional[dict[int, dict[str, int | float]]] = None,
    ) -> fd.ufl.core.expr.Expr:
        if 'absorption_coefficient' not in fields:
            return 0

        phi = test
        alpha = fields['absorption_coefficient']

        # The absorption term F is already on the right-hand side.
        # Implement absorption term implicitly at current time step.
        F = -dot(phi, alpha*trial)*self.dx

        return F


class ScalarAdvectionEquation(BaseEquation):
    """Scalar advection equation with source and absorption terms."""
    terms = [ScalarAdvectionTerm, ScalarSourceTerm, ScalarAbsorptionTerm]


class ScalarAdvectionDiffusionEquation(BaseEquation):
    """Scalar advection-diffusion equation with source and absorption terms."""
    terms = [ScalarAdvectionTerm, ScalarDiffusionTerm, ScalarSourceTerm, ScalarAbsorptionTerm]


class EnergyEquation(ScalarAdvectionDiffusionEquation):
    """Energy equation defined as an advection-diffusion equation."""
    def __init__(
        self,
        test_space: fd.functionspaceimpl.WithGeometry,
        trial_space: fd.functionspaceimpl.WithGeometry,
        rhocp: Optional[fd.ufl.core.expr.Expr] = None,
        quad_degree: Optional[int] = None,
    ):
        self.rhocp = rhocp
        super().__init__(test_space, trial_space, quad_degree=quad_degree)

<<<<<<< HEAD
    def mass_term(self, test, trial):
        if self.rhocp:
            return self.rhocp * inner(test, trial) * self.dx
        else:
            return super().mass_term(test, trial)
=======
    def mass_term(
        self,
        test: fd.ufl_expr.Argument,
        trial: fd.ufl_expr.Argument | fd.Function,
    ) -> fd.ufl.core.expr.Expr:
        """UFL expression for the mass term used in the time discretisation.

        Arguments:
          test: Firedrake test function
          trial: Firedrake trial function

        Returns:
          The UFL expression associated with the mass term of the equation.

        """
        return self.rhocp * dot(test, trial) * self.dx
>>>>>>> 6deb608b
<|MERGE_RESOLUTION|>--- conflicted
+++ resolved
@@ -233,13 +233,6 @@
         self.rhocp = rhocp
         super().__init__(test_space, trial_space, quad_degree=quad_degree)
 
-<<<<<<< HEAD
-    def mass_term(self, test, trial):
-        if self.rhocp:
-            return self.rhocp * inner(test, trial) * self.dx
-        else:
-            return super().mass_term(test, trial)
-=======
     def mass_term(
         self,
         test: fd.ufl_expr.Argument,
@@ -255,5 +248,4 @@
           The UFL expression associated with the mass term of the equation.
 
         """
-        return self.rhocp * dot(test, trial) * self.dx
->>>>>>> 6deb608b
+        return self.rhocp * dot(test, trial) * self.dx