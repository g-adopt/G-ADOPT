from numbers import Number
from typing import Any, Optional

from firedrake import Constant, DirichletBC, Function, Jacobian, TensorFunctionSpace, dot

from .approximations import BaseApproximation
from .scalar_equation import EnergyEquation
from .time_stepper import RungeKuttaTimeIntegrator
from .utility import is_continuous, ensure_constant
from .utility import log_level, INFO, DEBUG, log
from .utility import absv, su_nubar

__all__ = [
    "iterative_energy_solver_parameters",
    "direct_energy_solver_parameters",
    "EnergySolver",
]

iterative_energy_solver_parameters: dict[str, Any] = {
    "mat_type": "aij",
    "snes_type": "ksponly",
    "ksp_type": "gmres",
    "ksp_rtol": 1e-5,
    "pc_type": "sor",
}
"""Default solver parameters for iterative solvers"""

direct_energy_solver_parameters: dict[str, Any] = {
    "mat_type": "aij",
    "snes_type": "ksponly",
    "ksp_type": "preonly",
    "pc_type": "lu",
    "pc_factor_mat_solver_type": "mumps",
}
"""Default solver parameters for direct solvers"""


class EnergySolver:
    """Timestepper solver for the energy equation.

    Arguments:
      T:                 Firedrake function for the temperature
      u:                 Firedrake function for the velocity
      approximation:     G-ADOPT base approximation describing the system of equations
      delta_t:           the simulation time step
      bcs:               dictionary of identifier-value pairs specifying boundary conditions
      solver_parameters: additional solver parameters provided to PETSc
      su_advection:      whether to use of the streamline-upwind scheme

    """

    def __init__(
        self,
        T: Function,
        u: Function,
        approximation: BaseApproximation,
        delta_t: Constant,
        timestepper: RungeKuttaTimeIntegrator,
        bcs: Optional[dict[int, dict[str, Number]]] = None,
        solver_parameters: Optional[dict[str, Any]] = None,
        su_advection: bool = False,
    ):
        self.T = T
        self.Q = T.function_space()
        self.mesh = self.Q.mesh()
        self.delta_t = delta_t
        rhocp = approximation.rhocp()
        self.eq = EnergyEquation(self.Q, self.Q, rhocp=rhocp)
        self.fields = {
            'diffusivity': ensure_constant(approximation.kappa()),
            'reference_for_diffusion': approximation.Tbar,
            'source': approximation.energy_source(u),
            'velocity': u,
            'advective_velocity_scaling': rhocp
        }
        sink = approximation.linearized_energy_sink(u)
        if sink:
            self.fields['absorption_coefficient'] = sink

        if su_advection:
            log("Using SU advection")
            # SU(PG) ala Donea & Huerta:
            # Columns of Jacobian J are the vectors that span the quad/hex
            # which can be seen as unit-vectors scaled with the dx/dy/dz in that direction (assuming physical coordinates x,y,z aligned with local coordinates)
            # thus u^T J is (dx * u , dy * v)
            # and following (2.44c) Pe = u^T J / 2 kappa
            # beta(Pe) is the xibar vector in (2.44a)
            # then we get artifical viscosity nubar from (2.49)

            J = Function(TensorFunctionSpace(self.mesh, 'DQ', 1), name='Jacobian').interpolate(Jacobian(self.mesh))
            kappa = self.fields['diffusivity'] + 1e-12  # Set lower bound for diffusivity in case zero diffusivity specified for pure advection.
            vel = self.fields['velocity']
            Pe = absv(dot(vel, J)) / (2*kappa)  # Calculate grid peclet number
            nubar = su_nubar(vel, J, Pe)  # Calculate SU artifical diffusion

            self.fields['su_nubar'] = nubar

        if solver_parameters is None:
            if self.mesh.topological_dimension() == 2:
                self.solver_parameters = direct_energy_solver_parameters.copy()
                if INFO >= log_level:
                    # not really "informative", but at least we get a 1-line message saying we've passed the energy solve
                    self.solver_parameters['ksp_converged_reason'] = None
            else:
                self.solver_parameters = iterative_energy_solver_parameters.copy()
                if DEBUG >= log_level:
                    self.solver_parameters['ksp_monitor'] = None
                elif INFO >= log_level:
                    self.solver_parameters['ksp_converged_reason'] = None
        else:
            self.solver_parameters = solver_parameters
        apply_strongly = is_continuous(T)
        self.strong_bcs = []
        self.weak_bcs = {}
        bcs = bcs or {}
        for id, bc in bcs.items():
            weak_bc = {}
            for type, value in bc.items():
                if type == 'T':
                    if apply_strongly:
                        self.strong_bcs.append(DirichletBC(self.Q, value, id))
                    else:
                        weak_bc['q'] = value
                else:
                    weak_bc[type] = value
            self.weak_bcs[id] = weak_bc

        self.timestepper = timestepper
        self.T_old = Function(self.Q)
        # solver is setup only last minute
        # so people can overwrite parameters we've setup here
        self._solver_setup = False

    def setup_solver(self):
        """Sets up timestepper and associated solver."""
        self.ts = self.timestepper(self.eq, self.T, self.fields, self.delta_t,
                                   bnd_conditions=self.weak_bcs, solution_old=self.T_old,
                                   strong_bcs=self.strong_bcs,
                                   solver_parameters=self.solver_parameters)
        self._solver_setup = True

<<<<<<< HEAD
    def solve(self, t=0, update_forcings=None):
=======
    def solve(self):
        """Advances solver."""
>>>>>>> 6deb608b
        if not self._solver_setup:
            self.setup_solver()
        self.ts.advance(t, update_forcings)<|MERGE_RESOLUTION|>--- conflicted
+++ resolved
@@ -139,12 +139,8 @@
                                    solver_parameters=self.solver_parameters)
         self._solver_setup = True
 
-<<<<<<< HEAD
     def solve(self, t=0, update_forcings=None):
-=======
-    def solve(self):
         """Advances solver."""
->>>>>>> 6deb608b
         if not self._solver_setup:
             self.setup_solver()
         self.ts.advance(t, update_forcings)