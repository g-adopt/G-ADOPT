--- conflicted
+++ resolved
@@ -3,16 +3,25 @@
 from .utility import InteriorBC
 
 
-class SPDAssembledPC(fd.AssembledPC):
-    """Version of AssembledPC that sets the SPD flag for the matrix.
+class VariableMassInvPC(fd.PCBase):
 
-    For use in the velocity fieldsplit_0 block in combination with gamg.
-    Setting PETSc MatOption MAT_SPD (for Symmetric Positive Definite matrices)
-    at the moment only changes the Krylov method for the eigenvalue
-    estimate in the Chebyshev smoothers to CG.
+    needs_python_pmat = True
 
+    """A preconditioner that approximates the system by a scaled mass matrix.
+
+    The mass matrix scaled by the inverse of viscosity is used to approximate
+    the Stokes Schur complement. The viscosity needs to be supplied via the
+    "mu" entry in the appctx dictionary.
+
+    This is a variant of firedrake's MassInvPC that reassembles the scaled mass matrix
+    everytime the Stokes system changes such that viscosity changes are taken into account
+    in nonlinear solves and when reusing the preconditioner in subsequent solves. In the
+    future this variant will also be extended to include augmented lagrangian terms.
+
+    To apply the inverse of this scaled mass matrix
+    an internal PETSc KSP object is created with prefix Mp_ that solves
+    the mass matrix system.
     """
-<<<<<<< HEAD
     def initialize(self, pc):
         prefix = pc.getOptionsPrefix()
         self.options_prefix = prefix + "Mp_"
@@ -89,10 +98,15 @@
 
 class SPDAssembledPC(fd.AssembledPC):
     """Version of AssembledPC that sets the SPD flag for the matrix.
-=======
+
+    For use in the velocity fieldsplit_0 block in combination with gamg.
+    Setting PETSc MatOption MAT_SPD (for Symmetric Positive Definite matrices)
+    at the moment only changes the Krylov method for the eigenvalue
+    estimate in the Chebyshev smoothers to CG.
+
+    """
     def initialize(self, pc: PETSc.PC):
         """Initialises the preconditioner.
->>>>>>> fd2e93f7
 
         Args:
           pc: PETSc preconditioner.
