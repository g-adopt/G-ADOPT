import abc
<<<<<<< HEAD

from firedrake import Identity, div, grad, inner, sym
=======
from numbers import Number
from typing import Optional

from firedrake import Function, Identity, div, grad, inner, sym, ufl
>>>>>>> 6deb608b

from .utility import ensure_constant, vertical_component

__all__ = [
    "BoussinesqApproximation",
    "ExtendedBoussinesqApproximation",
    "TruncatedAnelasticLiquidApproximation",
    "AnelasticLiquidApproximation"
]


class BaseApproximation(abc.ABC):
    """Base class to provide expressions for the coupled Stokes and Energy system.

    The basic assumption is that we are solving (to be extended when needed)

        div(dev_stress) + grad p + buoyancy(T, p) * khat = 0
        div(rho_continuity * u) = 0
        rhocp DT/Dt + linearized_energy_sink(u) * T
          = div(kappa * grad(Tbar + T)) + energy_source(u)

    where the following terms are provided by Approximation methods:

    - linearized_energy_sink(u) = 0 (BA), Di * rhobar * alphabar * g * w (EBA),
      or Di * rhobar * alphabar * w (TALA/ALA)
    - kappa() is diffusivity or conductivity depending on rhocp()
    - Tbar is 0 or reference temperature profile (ALA)
    - dev_stress depends on the compressible property (False or True):
        - if compressible then dev_stress = mu * [sym(grad(u) - 2/3 div(u)]
        - if not compressible then dev_stress = mu * sym(grad(u)) and
          rho_continuity is assumed to be 1

    """

    @property
    @abc.abstractmethod
    def compressible(self) -> bool:
        """Defines compressibility.

        Returns:
          A boolean signalling if the governing equations are in compressible form.

        """
        pass

    @abc.abstractmethod
    def buoyancy(self, p: Function, T: Function) -> ufl.core.expr.Expr:
        """Defines the buoyancy force.

        Returns:
          A UFL expression for the buoyancy term (momentum source in gravity direction).

        """
        pass

    @abc.abstractmethod
    def rho_continuity(self) -> ufl.core.expr.Expr:
        """Defines density.

        Returns:
          A UFL expression for density in the mass continuity equation.

        """
        pass

    @abc.abstractmethod
    def rhocp(self) -> ufl.core.expr.Expr:
        """Defines the volumetric heat capacity.

        Returns:
          A UFL expression for the volumetric heat capacity in the energy equation.

        """
        pass

    @abc.abstractmethod
    def kappa(self) -> ufl.core.expr.Expr:
        """Defines thermal diffusivity.

        Returns:
          A UFL expression for thermal diffusivity.

        """
        pass

    @property
    @abc.abstractmethod
    def Tbar(self) -> Function:
        """Defines the reference temperature profile.

        Returns:
          A Firedrake function for the reference temperature profile.

        """
        pass

    @abc.abstractmethod
    def linearized_energy_sink(self, u) -> ufl.core.expr.Expr:
        """Defines temperature-related sink terms.

        Returns:
          A UFL expression for temperature-related sink terms in the energy equation.

        """
        pass

    @abc.abstractmethod
    def energy_source(self, u) -> ufl.core.expr.Expr:
        """Defines additional terms.

        Returns:
          A UFL expression for additional independent terms in the energy equation.

        """
        pass


class BoussinesqApproximation(BaseApproximation):
    """Expressions for the Boussinesq approximation.

    Density variations are considered small and only affect the buoyancy term. Reference
    parameters are typically constant. Viscous dissipation is neglected (Di << 1).

    Arguments:
      Ra:    Rayleigh number
      kappa: thermal diffusivity
      g:     gravitational acceleration
      rho:   reference density
      alpha: coefficient of thermal expansion

    Note:
      The thermal diffusivity, gravitational acceleration, reference
      density, and coefficient of thermal expansion are normally kept
      at 1 when non-dimensionalised.

    """
    compressible = False
    Tbar = 0

<<<<<<< HEAD
    def __init__(self, Ra, *, rho=1, alpha=1, T0=0, g=1, RaB=0, delta_rho=1, kappa=1, H=0):
        """
        :arg Ra: Rayleigh number
        :arg rho: Reference density
        :arg alpha: Coefficient of thermal expansion
        :arg T0: Reference temperature
        :arg g: Gravitational acceleration
        :arg RaB: Compositional Rayleigh number; product of the Rayleigh and buoyancy numbers
        :arg delta_rho: Compositional density difference from the reference density
        :arg kappa: Thermal diffusivity
        :arg H: Internal heating rate
        """
        self.Ra = ensure_constant(Ra)
=======
    def __init__(
        self,
        Ra: Function | Number,
        kappa: Function | Number = 1,
        g: Function | Number = 1,
        rho: Function | Number = 1,
        alpha: Function | Number = 1
    ):
        self.Ra = ensure_constant(Ra)
        self.thermal_diffusivity = ensure_constant(kappa)
        self.g = ensure_constant(g)
>>>>>>> 6deb608b
        self.rho = ensure_constant(rho)
        self.alpha = ensure_constant(alpha)
        self.T0 = T0
        self.g = ensure_constant(g)
        self._kappa = ensure_constant(kappa)
        self.RaB = RaB
        self.delta_rho = ensure_constant(delta_rho)
        self.H = ensure_constant(H)

    def buoyancy(self, p, T):
        return (
            self.Ra * self.rho * self.alpha * (T - self.T0) * self.g
            - self.RaB * self.delta_rho * self.g
        )

    def rho_continuity(self):
        return 1

    def rhocp(self):
        return 1

    def kappa(self):
<<<<<<< HEAD
        return self._kappa
=======
        return self.thermal_diffusivity
>>>>>>> 6deb608b

    def linearized_energy_sink(self, u):
        return 0

    def energy_source(self, u):
        return self.rho * self.H

    def density(self, p, T):
        return self.rho - self.buoyancy(p, T) / self.g


class ExtendedBoussinesqApproximation(BoussinesqApproximation):
    """Expressions for the extended Boussinesq approximation.

    Extends the Boussinesq approximation by including viscous dissipation and work
    against gravity (both scaled with Di).

    Arguments:
      Ra: Rayleigh number
      Di: Dissipation number
      mu: dynamic viscosity
      H:  volumetric heat production
      cartesian:
        - True: gravity is assumed to point in the negative z-direction
        - False: gravity is assumed to point radially inward

    Keyword Arguments:
      kappa (Number): thermal diffusivity
      g (Number):     gravitational acceleration
      rho (Number):   reference density
      alpha (Number): coefficient of thermal expansion

    Note:
      The thermal diffusivity, gravitational acceleration, reference
      density, and coefficient of thermal expansion are normally kept
      at 1 when non-dimensionalised.

    """
    compressible = False

    def __init__(self, Ra: Number, Di: Number, mu: Number = 1, H: Optional[Number] = None, cartesian: bool = True, **kwargs):
        super().__init__(Ra, **kwargs)
        self.Di = Di
        self.mu = mu
        self.H = H
        self.cartesian = cartesian

    def viscous_dissipation(self, u):
        stress = 2 * self.mu * sym(grad(u))
        if self.compressible:  # (used in AnelasticLiquidApproximations below)
            stress -= 2/3 * self.mu * div(u) * Identity(u.ufl_shape[0])
        phi = inner(stress, grad(u))
        return phi * self.Di / self.Ra

    def work_against_gravity(self, u, T):
        w = vertical_component(u, self.cartesian)
        return self.Di * self.alpha * self.rho * self.g * w * T

    def linearized_energy_sink(self, u):
        return self.work_against_gravity(u, 1)

    def energy_source(self, u):
        source = self.viscous_dissipation(u)
        if self.H:
            source += self.H * self.rho
        return source


class TruncatedAnelasticLiquidApproximation(ExtendedBoussinesqApproximation):
    """Truncated Anelastic Liquid Approximation

    Compressible approximation. Excludes linear dependence of density on pressure (chi)

    Arguments:
      Ra: Rayleigh number
      Di: Dissipation number
      Tbar:  reference temperature. In the diffusion term we use Tbar + T (i.e. T is the pertubartion) - default 0
      chi:   reference isothermal compressibility
      cp:    reference specific heat at constant pressure
      gamma0: Gruneisen number (in pressure-dependent buoyancy term)
      cp0:    specific heat at constant *pressure*, reference for entire Mantle (in pressure-dependent buoyancy term)
      cv0:    specific heat at constant *volume*, reference for entire Mantle (in pressure-dependent buoyancy term)

    Keyword Arguments:
      rho (Number):   reference density
      alpha (Number): reference thermal expansion coefficient
      mu (Number):    viscosity used in viscous dissipation
      H (Number):     volumetric heat production - default 0
      cartesian (bool):
        - True: gravity points in negative z-direction
        - False: gravity points radially inward
      kappa (Number):  diffusivity
      g (Number):      gravitational acceleration

    Note:
      The keyword arguments may be depth-dependent, but default to 1 if not supplied.

    """
    compressible = True

    def __init__(self,
                 Ra: Number,
                 Di: Number,
                 Tbar: Function | Number = 0,
                 chi: Function | Number = 1,
                 cp: Function | Number = 1,
                 gamma0: Function | Number = 1,
                 cp0: Function | Number = 1,
                 cv0: Function | Number = 1,
                 **kwargs):
        super().__init__(Ra, Di, **kwargs)
        self.Tbar = Tbar
        # Equation of State:
        self.chi = chi
        self.cp = cp
        assert 'g' not in kwargs
        self.gamma0, self.cp0, self.cv0 = gamma0, cp0, cv0

    def rho_continuity(self):
        return self.rho

    def rhocp(self):
        return self.rho * self.cp

    def linearized_energy_sink(self, u):
        w = vertical_component(u, self.cartesian)
        return self.Di * self.rho * self.alpha * w


class AnelasticLiquidApproximation(TruncatedAnelasticLiquidApproximation):
    """Anelastic Liquid Approximation

    Compressible approximation. Includes linear dependence of density on pressure (chi)
    """

    def buoyancy(self, p, T):
        pressure_part = -self.Di * self.cp0 / self.cv0 / self.gamma0 * self.g * self.rho * self.chi * p
        temperature_part = super().buoyancy(p, T)
        return pressure_part + temperature_part<|MERGE_RESOLUTION|>--- conflicted
+++ resolved
@@ -1,13 +1,8 @@
 import abc
-<<<<<<< HEAD
-
-from firedrake import Identity, div, grad, inner, sym
-=======
 from numbers import Number
 from typing import Optional
 
 from firedrake import Function, Identity, div, grad, inner, sym, ufl
->>>>>>> 6deb608b
 
 from .utility import ensure_constant, vertical_component
 
@@ -54,7 +49,7 @@
         pass
 
     @abc.abstractmethod
-    def buoyancy(self, p: Function, T: Function) -> ufl.core.expr.Expr:
+    def buoyancy(self, p: Function, T: Function) -> nn.core.expr.Expr:
         """Defines the buoyancy force.
 
         Returns:
@@ -132,11 +127,15 @@
     parameters are typically constant. Viscous dissipation is neglected (Di << 1).
 
     Arguments:
-      Ra:    Rayleigh number
-      kappa: thermal diffusivity
-      g:     gravitational acceleration
-      rho:   reference density
-      alpha: coefficient of thermal expansion
+      Ra:        Rayleigh number
+      rho:       reference density
+      alpha:     coefficient of thermal expansion
+      T0:        reference temperature
+      g:         gravitational acceleration
+      RaB:       compositional Rayleigh number; product of the Rayleigh and buoyancy numbers
+      delta_rho: compositional density difference from the reference density
+      kappa_ref: thermal diffusivity
+      H:         internal heating rate
 
     Note:
       The thermal diffusivity, gravitational acceleration, reference
@@ -147,38 +146,25 @@
     compressible = False
     Tbar = 0
 
-<<<<<<< HEAD
-    def __init__(self, Ra, *, rho=1, alpha=1, T0=0, g=1, RaB=0, delta_rho=1, kappa=1, H=0):
-        """
-        :arg Ra: Rayleigh number
-        :arg rho: Reference density
-        :arg alpha: Coefficient of thermal expansion
-        :arg T0: Reference temperature
-        :arg g: Gravitational acceleration
-        :arg RaB: Compositional Rayleigh number; product of the Rayleigh and buoyancy numbers
-        :arg delta_rho: Compositional density difference from the reference density
-        :arg kappa: Thermal diffusivity
-        :arg H: Internal heating rate
-        """
-        self.Ra = ensure_constant(Ra)
-=======
     def __init__(
         self,
+        *,
         Ra: Function | Number,
-        kappa: Function | Number = 1,
+        rho: Function | Number = 1,
+        alpha: Function | Number = 1,
+        T0: Function | Number = 0,
         g: Function | Number = 1,
-        rho: Function | Number = 1,
-        alpha: Function | Number = 1
+        RaB: Function | Number = 0,
+        delta_rho: Function | Number = 1,
+        kappa_ref: Function | Number = 1,
+        H: Function | Number = 0,
     ):
         self.Ra = ensure_constant(Ra)
-        self.thermal_diffusivity = ensure_constant(kappa)
-        self.g = ensure_constant(g)
->>>>>>> 6deb608b
         self.rho = ensure_constant(rho)
         self.alpha = ensure_constant(alpha)
         self.T0 = T0
         self.g = ensure_constant(g)
-        self._kappa = ensure_constant(kappa)
+        self.kappa_ref = ensure_constant(kappa_ref)
         self.RaB = RaB
         self.delta_rho = ensure_constant(delta_rho)
         self.H = ensure_constant(H)
@@ -196,11 +182,7 @@
         return 1
 
     def kappa(self):
-<<<<<<< HEAD
-        return self._kappa
-=======
         return self.thermal_diffusivity
->>>>>>> 6deb608b
 
     def linearized_energy_sink(self, u):
         return 0
