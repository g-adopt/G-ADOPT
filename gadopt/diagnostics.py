import firedrake
<<<<<<< HEAD
from firedrake import (
    Constant,
    FacetNormal,
    SpatialCoordinate,
    assemble,
    conditional,
    dot,
    dx,
    grad,
    norm,
    sqrt,
)

=======
from firedrake import assemble, Constant, sqrt, dot, grad, FacetNormal
from firedrake.ufl_expr import extract_unique_domain
>>>>>>> 84685f1e
from .utility import CombinedSurfaceMeasure


def domain_volume(mesh):
    return assemble(Constant(1)*firedrake.dx(domain=mesh))


def entrainment(level_set, material_area, entrainment_height):
    mesh_coords = SpatialCoordinate(level_set.function_space().mesh())
    target_region = mesh_coords[1] >= entrainment_height
    material_entrained = conditional(level_set < 0.5, 1, 0)

    return (
        assemble(conditional(target_region, material_entrained, 0) * dx)
        / material_area
    )


def rms_velocity(velocity):
    return norm(velocity) / sqrt(domain_volume(velocity.ufl_domain()))


class GeodynamicalDiagnostics:

    def __init__(self, u, p, T, bottom_id, top_id, degree=4):
        mesh = extract_unique_domain(u)
        self.domain_volume = domain_volume(mesh)
        self.u = u
        self.p = p
        self.T = T
        self.dx = firedrake.dx(degree=degree)
        if T.function_space().extruded:
            ds = CombinedSurfaceMeasure(mesh, degree)
        else:
            ds = firedrake.ds(mesh)
        self.ds_t = ds(top_id)
        self.ds_b = ds(bottom_id)
        self.n = FacetNormal(mesh)

    def u_rms(self):
        return sqrt(assemble(dot(self.u, self.u) * self.dx)) * sqrt(1./self.domain_volume)

    def u_rms_top(self):
        return sqrt(assemble(dot(self.u, self.u) * self.ds_t))

    def Nu_top(self):
        return -1 * assemble(dot(grad(self.T), self.n) * self.ds_t) * (1./assemble(Constant(1) * self.ds_t))

    def Nu_bottom(self):
        return assemble(dot(grad(self.T), self.n) * self.ds_b) * (1./assemble(Constant(1) * self.ds_b))

    def T_avg(self):
        return assemble(self.T * self.dx) / self.domain_volume<|MERGE_RESOLUTION|>--- conflicted
+++ resolved
@@ -1,22 +1,7 @@
 import firedrake
-<<<<<<< HEAD
-from firedrake import (
-    Constant,
-    FacetNormal,
-    SpatialCoordinate,
-    assemble,
-    conditional,
-    dot,
-    dx,
-    grad,
-    norm,
-    sqrt,
-)
-
-=======
 from firedrake import assemble, Constant, sqrt, dot, grad, FacetNormal
+from firedrake import SpatialCoordinate, conditional, dx, norm
 from firedrake.ufl_expr import extract_unique_domain
->>>>>>> 84685f1e
 from .utility import CombinedSurfaceMeasure
 
 
