--- conflicted
+++ resolved
@@ -1,32 +1,47 @@
-<<<<<<< HEAD
 from firedrake import (
-    Constant, FacetNormal, SpatialCoordinate,
+    Constant, FacetNormal, Function, SpatialCoordinate,
     assemble, conditional, dot, ds, dx, grad, norm, sqrt,
 )
-=======
-import firedrake
-from firedrake import assemble, Constant, Function, sqrt, dot, grad, FacetNormal
->>>>>>> 6deb608b
 from firedrake.ufl_expr import extract_unique_domain
 
-<<<<<<< HEAD
 from .utility import CombinedSurfaceMeasure
-=======
+
+
 class GeodynamicalDiagnostics:
     """Typical simulation diagnostics used in geodynamical simulations.
->>>>>>> 6deb608b
 
     Arguments:
       u:         Firedrake function for the velocity
       p:         Firedrake function for the pressure
       T:         Firedrake function for the temperature
-      bottom_id: bottom boundary identifier.
-      top_id:    top boundary identifier.
-      degree:    degree of the polynomial approximation.
+      bottom_id: bottom boundary identifier
+      top_id:    top boundary identifier
+      diag_vars: dictionary containing additional diagnostic-related functions
+      degree:    degree of the polynomial approximation
+      
+    Note:
+      All the diagnostics are returned as a float value.
 
-<<<<<<< HEAD
-class GeodynamicalDiagnostics:
-    def __init__(self, u, p, T, bottom_id, top_id, diag_vars={}, degree=4):
+    Functions:
+      u_rms: Root-mean squared velocity
+      u_rms_top: Root-mean squared velocity along the top boundary
+      Nu_top: Nusselt number at the top boundary
+      Nu_bottom: Nusselt number at the bottom boundary
+      T_avg: Average temperature in the domain
+      entrainment: Proportion of material entrained into a target region
+
+    """
+
+    def __init__(
+        self,
+        u: Function,
+        p: Function,
+        T: Function,
+        bottom_id: int,
+        top_id: int,
+        diag_vars: dict = {},
+        degree: int = 4
+    ):
         mesh = extract_unique_domain(u)
 
         self.u = u
@@ -51,55 +66,10 @@
 
     def u_rms(self):
         return norm(self.u) / sqrt(self.domain_volume)
-=======
-    Note:
-      All the diagnostics are returned as a float value.
-
-    Functions:
-      domain_volume: The numerical domain's volume
-      u_rms: Root-mean squared velocity
-      u_rms_top: Root-mean squared velocity along the top boundary
-      Nu_top: Nusselt number at the top boundary
-      Nu_bottom: Nusselt number at the bottom boundary
-      T_avg: Average temperature in the domain
-
-    """
-
-    def __init__(
-        self,
-        u: Function,
-        p: Function,
-        T: Function,
-        bottom_id: int,
-        top_id: int,
-        degree: int = 4
-    ):
-        self.mesh = extract_unique_domain(u)
-        self.u = u
-        self.p = p
-        self.T = T
-
-        self.dx = firedrake.dx(degree=degree)
-        if T.function_space().extruded:
-            self.ds = CombinedSurfaceMeasure(self.mesh, degree)
-        else:
-            self.ds = firedrake.ds(self.mesh)
-        self.ds_t = self.ds(top_id)
-        self.ds_b = self.ds(bottom_id)
-
-        self.n = FacetNormal(self.mesh)
-
-    def domain_volume(self) -> float:
-        return assemble(Constant(1)*firedrake.dx(domain=self.mesh))
-
-    def u_rms(self) -> float:
-        return sqrt(assemble(dot(self.u, self.u) * self.dx)) * sqrt(1./self.domain_volume())
->>>>>>> 6deb608b
 
     def u_rms_top(self) -> float:
         return sqrt(assemble(dot(self.u, self.u) * self.ds_t))
 
-<<<<<<< HEAD
     def Nu_top(self):
         return -assemble(dot(grad(self.T), self.n) * self.ds_t) / self.top_surface
 
@@ -119,14 +89,4 @@
         return (
             assemble(conditional(target_region, material_entrained, 0) * self.dx)
             / material_area
-        )
-=======
-    def Nu_top(self) -> float:
-        return -1 * assemble(dot(grad(self.T), self.n) * self.ds_t) * (1./assemble(Constant(1) * self.ds_t))
-
-    def Nu_bottom(self) -> float:
-        return assemble(dot(grad(self.T), self.n) * self.ds_b) * (1./assemble(Constant(1) * self.ds_b))
-
-    def T_avg(self) -> float:
-        return assemble(self.T * self.dx) / self.domain_volume()
->>>>>>> 6deb608b
+        )