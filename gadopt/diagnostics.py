<<<<<<< HEAD
from firedrake import (
    Constant, FacetNormal, Function,
    assemble, dot, ds, dx, grad, norm, sqrt,
)
from firedrake.ufl_expr import extract_unique_domain

=======
import firedrake
from firedrake import assemble, Constant, Function, sqrt, dot, grad, FacetNormal, DirichletBC
from firedrake.ufl_expr import extract_unique_domain
from mpi4py import MPI
>>>>>>> 5f060617
from .utility import CombinedSurfaceMeasure


class GeodynamicalDiagnostics:
    """Typical simulation diagnostics used in geodynamical simulations.

    Arguments:
      z:         Firedrake function for the mixed Stokes function space
      T:         Firedrake function for the temperature
      bottom_id: bottom boundary identifier
      top_id:    top boundary identifier
      degree:    degree of the polynomial approximation

    Note:
      All the diagnostics are returned as a float value.

    Functions:
      u_rms: Root-mean squared velocity
      u_rms_top: Root-mean squared velocity along the top boundary
      Nu_top: Nusselt number at the top boundary
      Nu_bottom: Nusselt number at the bottom boundary
      T_avg: Average temperature in the domain
      ux_max: Maximum velocity (optionally over a given boundary)

    """

    def __init__(
        self,
        z: Function,
        T: Function,
        bottom_id: int,
        top_id: int,
        degree: int = 4,
    ):
<<<<<<< HEAD
        mesh = extract_unique_domain(u)

        self.u = u
        self.p = p
=======
        self.mesh = extract_unique_domain(z)
        self.u, self.p, *_ = z.subfunctions
>>>>>>> 5f060617
        self.T = T

        self.dx = dx(domain=mesh, degree=degree)
        self.ds = (
            CombinedSurfaceMeasure(mesh, degree)
            if T.function_space().extruded
            else ds(mesh)
        )
        self.ds_t = self.ds(top_id)
        self.ds_b = self.ds(bottom_id)

        self.n = FacetNormal(mesh)

        self.domain_volume = assemble(Constant(1) * self.dx)
        self.top_surface = assemble(Constant(1) * self.ds_t)
        self.bottom_surface = assemble(Constant(1) * self.ds_b)

    def u_rms(self):
        return norm(self.u) / sqrt(self.domain_volume)

    def u_rms_top(self) -> float:
        return sqrt(assemble(dot(self.u, self.u) * self.ds_t))

    def Nu_top(self):
        return -assemble(dot(grad(self.T), self.n) * self.ds_t) / self.top_surface

    def Nu_bottom(self):
        return assemble(dot(grad(self.T), self.n) * self.ds_b) / self.bottom_surface

<<<<<<< HEAD
    def T_avg(self):
        return assemble(self.T * self.dx) / self.domain_volume
=======
    def T_avg(self) -> float:
        return assemble(self.T * self.dx) / self.domain_volume()

    def ux_max(self, boundary_id=None) -> float:
        ux_data = self.u.dat.data_ro_with_halos[:, 0]

        if boundary_id:
            bcu = DirichletBC(self.u.function_space(), 0, boundary_id)
            ux_data = ux_data[bcu.nodes]

        return self.u.comm.allreduce(ux_data.max(initial=0), MPI.MAX)
>>>>>>> 5f060617
<|MERGE_RESOLUTION|>--- conflicted
+++ resolved
@@ -1,16 +1,10 @@
-<<<<<<< HEAD
 from firedrake import (
-    Constant, FacetNormal, Function,
+    Constant, DirichletBC, FacetNormal, Function,
     assemble, dot, ds, dx, grad, norm, sqrt,
 )
 from firedrake.ufl_expr import extract_unique_domain
+from mpi4py import MPI
 
-=======
-import firedrake
-from firedrake import assemble, Constant, Function, sqrt, dot, grad, FacetNormal, DirichletBC
-from firedrake.ufl_expr import extract_unique_domain
-from mpi4py import MPI
->>>>>>> 5f060617
 from .utility import CombinedSurfaceMeasure
 
 
@@ -45,16 +39,10 @@
         top_id: int,
         degree: int = 4,
     ):
-<<<<<<< HEAD
-        mesh = extract_unique_domain(u)
+        self.u, self.p, *_ = z.subfunctions
+        self.T = T
 
-        self.u = u
-        self.p = p
-=======
-        self.mesh = extract_unique_domain(z)
-        self.u, self.p, *_ = z.subfunctions
->>>>>>> 5f060617
-        self.T = T
+        mesh = extract_unique_domain(self.u)
 
         self.dx = dx(domain=mesh, degree=degree)
         self.ds = (
@@ -83,12 +71,8 @@
     def Nu_bottom(self):
         return assemble(dot(grad(self.T), self.n) * self.ds_b) / self.bottom_surface
 
-<<<<<<< HEAD
     def T_avg(self):
         return assemble(self.T * self.dx) / self.domain_volume
-=======
-    def T_avg(self) -> float:
-        return assemble(self.T * self.dx) / self.domain_volume()
 
     def ux_max(self, boundary_id=None) -> float:
         ux_data = self.u.dat.data_ro_with_halos[:, 0]
@@ -97,5 +81,4 @@
             bcu = DirichletBC(self.u.function_space(), 0, boundary_id)
             ux_data = ux_data[bcu.nodes]
 
-        return self.u.comm.allreduce(ux_data.max(initial=0), MPI.MAX)
->>>>>>> 5f060617
+        return self.u.comm.allreduce(ux_data.max(initial=0), MPI.MAX)