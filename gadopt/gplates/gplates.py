import warnings

import firedrake as fd
import numpy as np
import pygplates
from firedrake.ufl_expr import extract_unique_domain
from pyadjoint.tape import annotate_tape
from scipy.spatial import cKDTree
from ..utility import log

from ..utility import log

__all__ = ["GplatesVelocityFunction", "pyGplatesConnector"]


class GPlatesFunctionalityMixin:
    def update_plate_reconstruction(self, ndtime):
        """A placeholder method to update the Function with data from GPlates.
        Updates the function based on plate tectonics data for a given model time.

        This method fetches the plate velocities from the GPlates connector based on
        the provided model time and applies them to the function's data at the top
        boundary nodes.

        Args:
            ndtime (float): The model time for which to update the plate
                velocities. This should be non-dimensionalised time.
        """

        # Print ndtime translated to geological age
<<<<<<< HEAD
        log(
            f"pyGplates: Updating surface velocities for {self.gplates_connector.ndtime2age(ndtime):.2f} Ma."
        )
=======
        log(f"pyGplates: Updating surface velocities for {self.gplates_connector.ndtime2age(ndtime):.2f} Ma.")
>>>>>>> c0d29868
        # Check if we need to update plate velocities at all
        if self.gplates_connector.reconstruction_age is not None:
            if (
                abs(
                    self.gplates_connector.ndtime2age(ndtime)
                    - self.gplates_connector.reconstruction_age
                )
                < self.gplates_connector.delta_t
            ):
                return

        # Assuming `self` is a Firedrake Function instance,
        self.dat.data_with_halos[self.dbc.nodes, :] = (
            self.gplates_connector.get_plate_velocities(self.boundary_coords, ndtime)
        )

        # At this point the values are updated.
        # So we have to make sure it is shown correctly on tape if we are annotating
        if annotate_tape():
            self.create_block_variable()


class GplatesVelocityFunction(GPlatesFunctionalityMixin, fd.Function):
    """Extends `firedrake.Function` to incorporate velocities calculated by
    Gplates, coming from plate tectonics reconstion.

    `GplatesVelocityFunction` is designed to associate a Firedrake function with a GPlates
    connector, allowing the integration of plate tectonics reconstructions. This is particularly
    useful when setting "top" boundary condition for the Stokes systems when performing
    data assimilation (sequential or adjoint).

    Attributes:
        dbc (firedrake.DirichletBC): A Dirichlet boundary condition that applies the function
            only to the top boundary.
        boundary_coords (numpy.ndarray): The coordinates of the function located at the
            "top" boundary, normalised, so that it is meaningful for pygplates.
        gplates_connector: The GPlates connector instance used for fetching plate
            tectonics data.

    Args:
        function_space: The function space on which the GplatesVelocityFunction is defined.
        gplates_connector: An instance of a pyGplatesConnector, used to integrate
            GPlates functionality or data. See Documentation for pyGplatesConnector.
        top_boundary_marker (defaults to "top"): marker for the top boundary.
        val (optional): Initial values for the function. Defaults to None.
        name (str, optional): Name for the function. Defaults to None.
        dtype (data type, optional): Data type for the function. Defaults to ScalarType.

    Methods:
        update_plate_reconstruction(ndtime):
            Updates the function values based on plate velocities from GPlates
            for a given model time.

            **Note** model time is non-dimensionalised

    Examples:
        >>> gplates_function = GplatesVelocityFunction(V,
        ...                                    gplates_connector=pl_rec_model,
        ...                                    name="GplateVelocity")
        >>> gplates_function.update_plate_reconstruction(ndtime=0.0)
    """

    def __new__(cls, *args, **kwargs):
        # Ensure compatibility with Firedrake Function's __new__ method
        return super().__new__(cls, *args, **kwargs)

    def __init__(
        self,
        function_space,
        *args,
        gplates_connector=None,
        top_boundary_marker="top",
        **kwargs,
    ):
        # Initialize as a Firedrake Function
        super().__init__(function_space, *args, **kwargs)

        # Cache all the necessary information that will be used to assign surface velocities
        # the marker for surface boundary. This is typically "top" in extruded mesh.
        self.top_boundary_marker = top_boundary_marker
        # establishing the DirichletBC that will be used to find surface nodes
        self.dbc = fd.DirichletBC(
            self.function_space(), self, sub_domain=self.top_boundary_marker
        )
        # coordinates of surface points
        self.boundary_coords = (
            fd.Function(self.function_space(), name="coordinates")
            .interpolate(fd.SpatialCoordinate(extract_unique_domain(self)))
            .dat.data_ro_with_halos[self.dbc.nodes]
        )
        self.boundary_coords /= np.linalg.norm(self.boundary_coords, axis=1)[
            :, np.newaxis
        ]

        # Store the GPlates connector
        self.gplates_connector = gplates_connector


class pyGplatesConnector(object):
    # Non-dimensionalisation constants
    # Factor to non-dimensionalise gplates velocities: d/kappa
    #   u [metre/sec] * velocity_non_dim_factor = u []
    velocity_non_dim_factor = 2890e3 / 1.0e-6
    # Factor to dimensionalise model time: d^2/kappa
    #   t [] X time_dim_factor = t [sec]
    time_dim_factor = 2890e3**2 / 1.0e-6
    #   t [year] X yrs2sec = t [sec]
    yrs2sec = 365 * 24 * 60 * 60
    #   t [Myrs] X myrs2sec = t[sec]
    myrs2sec = 1e6 * yrs2sec
    #   t [] X time_dimDmyrs2sec = t [Myrs]
    time_dimDmyrs2sec = time_dim_factor / myrs2sec
    #   L [cm] X cm2m = L [m]
    cm2m = 1e-2
    #   u [cm/year] * velocity_dimDcmyr = u []
    velocity_dimDcmyr = velocity_non_dim_factor * cm2m / yrs2sec

    # minimum distance, bellow which we do not interpolate
    #   this is just to avoid division by zero when weighted averaging
    epsilon_distance = 1e-8

    def __init__(
        self,
        rotation_filenames,
        topology_filenames,
        oldest_age,
        delta_t=1.0,
        scaling_factor=1.0,
        nseeds=1e5,
        nneighbours=4,
    ):
        """An interface to pygplates, used for updating top Dirichlet boundary conditions
        using plate tectonic reconstructions.

        This class provides functionality to assign plate velocities at different geological
        ages to the boundary conditions specified with dbc. Due to potential challenges in
        identifying the plate id for a given point with pygplates, especially in high-resolution
        simulations, this interface employs a method of calculating velocities at a number
        of equidistant points on a sphere. It then interpolates these velocities for points
        assigned a plate id. A warning is raised for any point not assigned a plate id.

        Arguments:
            rotation_filenames (Union[str, List[str]]): Collection of rotation file names for pygplates.
            topology_filenames (Union[str, List[str]]): Collection of topology file names for pygplates.
            oldest_age (float): The oldest age present in the plate reconstruction model.
            delta_t (Optional[float]): The t window range outside which plate velocities are updated.
            scaling_factor (Optional[float]): Scaling factor for surface velocities.
            nseeds (Optional[int]): Number of seed points used in the Fibonacci sphere generation. Higher
                    seed point numbers result in finer representation of boundaries in pygpaltes. Notice that
                    the finer velocity variations will then result in more challenging Stokes solves.
            nneighbours (Optional[int]): Number of neighboring points when interpolating velocity for each grid point. Default is 4.

        Examples:
            >>> connector = pyGplatesConnector(rotation_filenames, topology_filenames, oldest_age)
            >>> connector.get_plate_velocities(ndtime=100)
        """

        # Rotation model(s)
        self.rotation_model = pygplates.RotationModel(rotation_filenames)

        # Topological plate polygon feature(s).
        self.topology_features = []
        for fname in topology_filenames:
            for f in pygplates.FeatureCollection(fname):
                self.topology_features.append(f)

        # oldest_age coincides with non-dimensionalised time ndtime=0
        self.oldest_age = oldest_age

        # time window for recalculating velocities
        self.delta_t = delta_t

        # seeds are equidistantial points generate on a sphere
        self.seeds = self._fibonacci_sphere(samples=nseeds)

        # number of neighbouring points that will be used for interpolation
        self.nneighbours = nneighbours

        # pyGplates velocity features
        self.velocity_domain_features = self._make_GPML_velocity_feature(self.seeds)

        # last reconstruction time
        self.reconstruction_age = None

        # Factor to scale plate velocities to RMS velocity of model,
        # the definition: RMS_Earth / RMS_Model is used
        # This is specially used in low-Rayleigh-number simulations
        self.scaling_factor = scaling_factor

    # setting the time that we are interested in
    def get_plate_velocities(self, target_coords, ndtime):
        """Returns plate velocities for the specified target coordinates at the top boundary of a sphere,
        for a given non-dimensional time, by integrating plate tectonic reconstructions from pyGplates.

        This method calculates new plate velocities.
        It utilizes the cKDTree data structure for efficient nearest neighbor
        searches to interpolate velocities onto the mesh nodes.

        Args:
            target_coords (array-like): Coordinates of the points at the top of the sphere.
            ndtime (float): The non-dimensional time for which plate velocities are to be calculated and assigned.
                This time is converted to geological age and used to extract relevant plate motions
                from the pyGplates model.

        Raises:
            Exception: If the requested ndt ime is a negative age (in the future), indicating an issue with
                the time conversion.

        Notes:
            - The method uses conversions between non-dimensionalised time and geologic age.
            - Velocities are non-dimensionalised and scaled for the simulation before being applied.
        """

        # Raising an error if the user is asking for invalid time
        if self.ndtime2age(ndtime=ndtime) < 0:
            raise ValueError(
                (
                    "Input non-dimensionalised time corresponds to negative age (it is in the future)!"
                    f"maximum non-dimensionalised time:"
                    f" {self.oldest_age/(pyGplatesConnector.time_dimDmyrs2sec/self.scaling_factor)}"
                )
            )

        # cache the reconstruction age
        self.reconstruction_age = self.ndtime2age(ndtime)
        # interpolate velicities onto our grid
        self.interpolated_u = self._interpolate_seeds_u(target_coords)
        return self.interpolated_u

    def ndtime2age(self, ndtime):
        """Converts non-dimensionalised time to age (Myrs before present day).

        Args:
            ndtime (float): The non-dimensionalised time to be converted.

        Returns:
            float: The converted geologic age in millions of years before present day(Ma).
        """

        return (
            self.oldest_age
            - float(ndtime) * pyGplatesConnector.time_dimDmyrs2sec / self.scaling_factor
        )

    def age2ndtime(self, age):
        """Converts geologic age (years before present day in Myrs (Ma) to non-dimensionalised time.

                Args:
                    age (float): geologic age (before present day in Myrs)

                Returns:
        -            float: non-dimensionalised time
        """
        return (self.oldest_age - age) * (
            self.scaling_factor / pyGplatesConnector.time_dimDmyrs2sec
        )

    # convert seeds to Gplate features
    def _make_GPML_velocity_feature(self, coords):
        """Creates a pygplates.GPML velocity feature from specified coordinates.

        This function takes a set of coordinates and converts them
        into a GPML velocity feature, at those points.

        Args:
            coords (numpy.ndarray): An array of coordinates (shape [# of points, 3]) representing
                                    points on a sphere where velocities are to be calculated.

        Returns:
            pygplates.FeatureCollection: A feature collection containing the velocity mesh nodes.
        """

        # Add points to a multipoint geometry
        multi_point = pygplates.MultiPointOnSphere(
            [
                pygplates.PointOnSphere(
                    x=coords[i, 0], y=coords[i, 1], z=coords[i, 2], normalise=True
                )
                for i in range(np.shape(coords)[0])
            ]
        )

        # Create a feature containing the multipoint feature, and defined as MeshNode type
        meshnode_feature = pygplates.Feature(
            pygplates.FeatureType.create_from_qualified_string("gpml:MeshNode")
        )
        meshnode_feature.set_geometry(multi_point)
        meshnode_feature.set_name("Velocity Mesh Nodes from pygplates")

        output_feature_collection = pygplates.FeatureCollection(meshnode_feature)

        return output_feature_collection

    def _interpolate_seeds_u(self, target_coords):
        """Interpolates seed velocities onto target coordinates.

        This method generates a KD-tree of seed points with numerical values, then uses
        this tree to find the nearest neighbors of the target coordinates. It interpolates
        the velocities of these neighbors to the target points, applying a weighted average
        based on distance. If any target point is exceptionally close to a seed point,
        it directly assigns the seed's velocity to avoid division by zero errors.

        Args:
            target_coords (numpy.ndarray): Array of target coordinates for velocity interpolation.

        Returns:
            numpy.ndarray: Interpolated velocities at the target coordinates.
        """
        # calculate velocities here
        seeds_u = self._calc_velocities(
            velocity_domain_features=self.velocity_domain_features,
            topology_features=self.topology_features,
            rotation_model=self.rotation_model,
            age=self.reconstruction_age,
            delta_t=self.delta_t,
        )

        seeds_u = np.array([i.to_xyz() for i in seeds_u]) * (
            (pyGplatesConnector.velocity_dimDcmyr) / self.scaling_factor
        )

        # if pyGplates does not find a plate id for a point, assings NaN to the velocity
        # here we make sure we only use velocities that are not NaN.
        non_nan_values = ~np.isnan(seeds_u[:, 0])

        # generate a KD-tree of the seeds points that have a numerical value
        tree = cKDTree(data=self.seeds[non_nan_values, :], leafsize=16)

        # find the neighboring points
        dists, idx = tree.query(x=target_coords, k=self.nneighbours)

        # Use np.where to avoid division by very small values
        # Replace tiny distances with pyGplatesConnector.epsilon_distance to avoid division
        # by tiny values while keeping original distances intact for later use
        safe_dists = np.where(
            dists < pyGplatesConnector.epsilon_distance,
            pyGplatesConnector.epsilon_distance,
            dists,
        )

        # Then, calculate the weighted average using safe_dists
        res_u = np.einsum(
            "i, ij->ij",
            1 / np.sum(1 / safe_dists, axis=1),
            np.einsum("ij, ijk ->ik", 1 / safe_dists, seeds_u[non_nan_values][idx]),
        )
        close_points_mask = dists[:, 0] < pyGplatesConnector.epsilon_distance
        # Now handle the case where points are too close to each other:
        res_u[close_points_mask, :] = seeds_u[non_nan_values][idx[close_points_mask, 0]]

        return res_u

    def _calc_velocities(
        self, velocity_domain_features, topology_features, rotation_model, age, delta_t
    ):
        """Calculates velocity vectors for domain points at a specific geological age (Myrs before present day).

        This method calculates the velocities for all points in the velocity domain
        at the specified geological age, using pyGplates to account for tectonic plate
        motions. It utilizes a plate partitioner to determine the tectonic plate each
        point belongs to and computes the velocity based on the rotation model and
        the change over the specified time interval.

        Args:
            velocity_domain_features: Domain features representing the points at which velocities are to be calculated.
            topology_features: Topological features of tectonic plates used in the partitioning.
            rotation_model: The rotation model defining plate movements over ages.
            age (float): The geological age at which velocities are to be calculated.
            delta_t (float): The time interval over which velocity is calculated.

        Returns:
            list of pygplates.Vector3D: Velocity vectors for all domain points.

        Warns:
            RuntimeWarning: If no plate ID is found for a given point, indicating an issue with the reconstruction model.
        """
        # All domain points and associated (magnitude, azimuth, inclination) velocities for the current age.
        all_domain_points = []
        all_velocities = []

        # Gplates works particularly with rounded ages in Myrs and does not work well with ages between
        age_rounded = round(age, 0)

        # Partition our velocity domain features into our topological plate polygons at the current 'age'.
        # Note: pygplates can only deal with rounded ages in million years
        plate_partitioner = pygplates.PlatePartitioner(
            topology_features, rotation_model, age_rounded
        )

        for velocity_domain_feature in velocity_domain_features:
            # A velocity domain feature usually has a single geometry but we'll assume it can be any number.
            # Iterate over them all.
            for velocity_domain_geometry in velocity_domain_feature.get_geometries():
                for velocity_domain_point in velocity_domain_geometry.get_points():
                    all_domain_points.append(velocity_domain_point)

                    partitioning_plate = plate_partitioner.partition_point(
                        velocity_domain_point
                    )
                    if partitioning_plate:
                        # We need the newly assigned plate ID to get the equivalent stage rotation of that tectonic plate.
                        partitioning_plate_id = partitioning_plate.get_feature().get_reconstruction_plate_id()

                        # Get the stage rotation of partitioning plate from 'age + delta_t' to 'age'.
                        # Note: pygplates can only deal with rounded ages in million years
                        equivalent_stage_rotation = rotation_model.get_rotation(
                            age_rounded, partitioning_plate_id, age_rounded + delta_t
                        )

                        # Calculate velocity at the velocity domain point.
                        # This is from 'age + delta_t' to 'age' on the partitioning plate.
                        # NB: velocity unit is fixed to cm/yr, but we convert it to m/yr and further on non-dimensionalise it later.
                        velocity_vectors = pygplates.calculate_velocities(
                            [velocity_domain_point],
                            equivalent_stage_rotation,
                            delta_t,
                            velocity_units=pygplates.VelocityUnits.cms_per_yr,
                        )

                        # add it to the list
                        all_velocities.extend(velocity_vectors)
                    else:
<<<<<<< HEAD
                        warnings.warn(
                            "pygplates couldn't assign plate IDs to some seeds due to irregularities in the reconstruction model. G-ADOPT will interpolate the nearest values.",
                            category=RuntimeWarning,
                        )
                        all_velocities.extend(
                            [pygplates.Vector3D(np.nan, np.nan, np.nan)]
                        )
=======
                        warnings.warn("pygplates couldn't assign plate IDs to some seeds due to irregularities in the reconstruction model. G-ADOPT will interpolate the nearest values.", category=RuntimeWarning)
                        all_velocities.extend([pygplates.Vector3D(np.nan, np.nan, np.nan)])
>>>>>>> c0d29868

        return all_velocities

    def _fibonacci_sphere(self, samples):
        """Generates points on a sphere using the Fibonacci sphere algorithm, which
        distributes points approximately evenly over the surface of a sphere.

        This method calculates coordinates for each point using the golden angle,
        ensuring that each point is equidistant from its neighbors. The algorithm
        is particularly useful for creating evenly spaced points on a sphere's
        surface without clustering at the poles, a common issue in other spherical
        point distribution methods.

        Args:
            samples (int): The number of points to generate on the sphere's surface.

        Returns:
            numpy.ndarray: A 2D array of shape (samples, 3), where each row
                           contains the [x, y, z] coordinates of a point on the
                           sphere.

        Example:
            >>> sphere = _fibonacci_sphere(100)
            >>> print(sphere.shape)
            (100, 3)

        Note:
            We use this method for generating seed points that can be interpolated onto our mesh

        References:
            The algorithm is based on the concept of the golden angle, derived from
            the Fibonacci sequence and the golden ratio.
        """

        phi = np.pi * (3.0 - np.sqrt(5.0))  # golden angle in radians

        y = 1 - (np.arange(samples) / (samples - 1)) * 2
        radius = np.sqrt(1 - y * y)
        theta = phi * np.arange(samples)
        x = np.cos(theta) * radius
        z = np.sin(theta) * radius
        return np.array([[x[i], y[i], z[i]] for i in range(len(x))])<|MERGE_RESOLUTION|>--- conflicted
+++ resolved
@@ -28,13 +28,10 @@
         """
 
         # Print ndtime translated to geological age
-<<<<<<< HEAD
         log(
-            f"pyGplates: Updating surface velocities for {self.gplates_connector.ndtime2age(ndtime):.2f} Ma."
-        )
-=======
-        log(f"pyGplates: Updating surface velocities for {self.gplates_connector.ndtime2age(ndtime):.2f} Ma.")
->>>>>>> c0d29868
+            "pyGplates: Updating surface velocities for "
+            f"{self.gplates_connector.ndtime2age(ndtime):.2f} Ma."
+        )
         # Check if we need to update plate velocities at all
         if self.gplates_connector.reconstruction_age is not None:
             if (
@@ -457,18 +454,15 @@
                         # add it to the list
                         all_velocities.extend(velocity_vectors)
                     else:
-<<<<<<< HEAD
                         warnings.warn(
-                            "pygplates couldn't assign plate IDs to some seeds due to irregularities in the reconstruction model. G-ADOPT will interpolate the nearest values.",
+                            "pygplates couldn't assign plate IDs to some seeds due to "
+                            "irregularities in the reconstruction model. G-ADOPT will "
+                            "interpolate the nearest values.",
                             category=RuntimeWarning,
                         )
                         all_velocities.extend(
                             [pygplates.Vector3D(np.nan, np.nan, np.nan)]
                         )
-=======
-                        warnings.warn("pygplates couldn't assign plate IDs to some seeds due to irregularities in the reconstruction model. G-ADOPT will interpolate the nearest values.", category=RuntimeWarning)
-                        all_velocities.extend([pygplates.Vector3D(np.nan, np.nan, np.nan)])
->>>>>>> c0d29868
 
         return all_velocities
 
