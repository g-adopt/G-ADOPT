r"""This module provides a set of classes and functions enabling multi-material
capabilities. The `material_field` function provides a simple way to define a UFL
expression for a physical field depending on material properties. The `LevelSetSolver`
class instantiates the advection and reinitialisation systems for a single level set.
The `entrainment` function enables users to easily calculate material entrainment.

"""

import operator
from numbers import Number

import firedrake as fd
import numpy as np
from mpi4py import MPI

from . import scalar_equation as scalar_eq
from .energy_solver import GenericTransportSolver
from .equations import Equation
<<<<<<< HEAD
from .time_stepper import RungeKuttaTimeIntegrator, eSSPRKs3p3
=======
from .time_stepper import eSSPRKs3p3
from .transport_solver import GenericTransportSolver
>>>>>>> d63af3db

__all__ = ["LevelSetSolver", "entrainment", "material_field"]


# Default solver options for level-set advection and reinitialisation
solver_params_default = {
    "mat_type": "aij",
    "ksp_type": "preonly",
    "pc_type": "bjacobi",
    "sub_pc_type": "ilu",
}
# Default parameters used to set up level-set reinitialisation
reini_params_default = {
    "tstep": 5e-2,
    "tstep_alg": eSSPRKs3p3,
    "frequency": 5,
    "iterations": 1,
}


def reinitialisation_term(
    eq: Equation, trial: fd.Argument | fd.ufl.indexed.Indexed | fd.Function
) -> fd.Form:
    """Term for the conservative level set reinitialisation equation.

    Implements terms on the right-hand side of Equation 17 from
    Parameswaran, S., & Mandal, J. C. (2023).
    A stable interface-preserving reinitialization equation for conservative level set
    method.
    European Journal of Mechanics-B/Fluids, 98, 40-63.
    """
    sharpen_term = -trial * (1 - trial) * (1 - 2 * trial) * eq.test * eq.dx
    balance_term = (
        eq.epsilon
        * (1 - 2 * trial)
        * fd.sqrt(fd.inner(eq.level_set_grad, eq.level_set_grad))
        * eq.test
        * eq.dx
    )

    return sharpen_term + balance_term


class LevelSetSolver:
    """Solver for the conservative level-set approach.

    Solves the advection and reinitialisation equations for a level set function.

    Attributes:
        mesh:
          The UFL mesh where values of the level set function exist.
        level_set:
          The Firedrake function for the level set.
        func_space_lsgp:
          The UFL function space for the projected level-set gradient.
        ls_grad_proj:
          The Firedrake function for the projected level-set gradient.
        proj_solver:
          A Firedrake LinearVariationalSolver to project the level-set gradient.
        reini_params:
          A dictionary containing parameters used in the reinitialisation approach.
        ls_solver:
          The G-ADOPT timestepper object for the advection equation.
        reini_ts:
          The G-ADOPT timestepper object for the reinitialisation equation.
        subcycles:
          An integer specifying the number of advection solves to perform.
    """

    def __init__(
        self,
        level_set: fd.Function,
        velocity: fd.ufl.tensors.ListTensor,
        tstep: fd.Constant,
        tstep_alg: type[RungeKuttaTimeIntegrator],
        epsilon: fd.Constant,
        subcycles: int = 1,
        bcs: dict = {},
        reini_params: dict | None = None,
        solver_params: dict | None = None,
    ) -> None:
        """Initialises the solver instance.

        Args:
            level_set:
              The Firedrake function for the level set.
            velocity:
              The UFL expression for the velocity.
            tstep:
              The Firedrake function over the Real space for the simulation time step.
            tstep_alg:
              The class for the timestepping algorithm used in the advection solver.
            subcycles:
              An integer specifying the number of advection solves to perform.
            epsilon:
              A UFL constant denoting the thickness of the hyperbolic tangent profile.
            reini_params:
              A dictionary containing parameters used in the reinitialisation approach.
            bcs:
              Dictionary of identifier-value pairs specifying boundary conditions
            solver_params:
              A dictionary containing solver parameters used in the advection and
              reinitialisation approaches.
        """
<<<<<<< HEAD
        self.solution = level_set
=======
        self.level_set = level_set
>>>>>>> d63af3db
        self.u = velocity
        self.tstep = tstep
        self.tstep_alg = tstep_alg
        self.subcycles = subcycles
        self.bcs = bcs

        self.reini_params = reini_params or reini_params_default
        self.solver_params = solver_params or solver_params_default

        self.func_space = level_set.function_space()
        self.mesh = self.func_space.mesh()

        self.func_space_lsgp = fd.VectorFunctionSpace(
            self.mesh, "CG", self.func_space.finat_element.degree
        )
        self.ls_grad_proj = fd.Function(
            self.func_space_lsgp,
            name=f"Level-set gradient (projection) #{level_set.name()[-1]}",
        )

        self.proj_solver = self.gradient_L2_proj()

        self.ls_eq_attrs = {"u": velocity}
        self.reini_eq_attrs = {"level_set_grad": self.ls_grad_proj, "epsilon": epsilon}

        self.solvers_ready = False

    def gradient_L2_proj(self) -> fd.variational_solver.LinearVariationalSolver:
        """Constructs a projection solver.

        Projects the level-set gradient from a discontinuous function space to the
        equivalent continuous one.

        Returns:
            A Firedrake solver capable of projecting a discontinuous gradient field on
            a continuous function space.
        """
        test_function = fd.TestFunction(self.func_space_lsgp)
        trial_function = fd.TrialFunction(self.func_space_lsgp)

        mass_term = fd.inner(test_function, trial_function) * fd.dx(domain=self.mesh)
        residual_element = (
            self.solution * fd.div(test_function) * fd.dx(domain=self.mesh)
        )
        residual_boundary = (
            self.solution
            * fd.dot(test_function, fd.FacetNormal(self.mesh))
            * fd.ds(domain=self.mesh)
        )
        residual = -residual_element + residual_boundary
        problem = fd.LinearVariationalProblem(mass_term, residual, self.ls_grad_proj)

        solver_params = {
            "mat_type": "aij",
            "ksp_type": "preonly",
            "pc_type": "lu",
            "pc_factor_mat_solver_type": "mumps",
        }

        return fd.LinearVariationalSolver(problem, solver_parameters=solver_params)

    def update_level_set_gradient(self, *args, **kwargs) -> None:
        """Calls the gradient projection solver.

        Can be used as a callback.
        """
        self.proj_solver.solve()

    def set_up_solvers(self) -> None:
        """Sets up the time steppers for advection and reinitialisation."""
        test = fd.TestFunction(self.func_space)
        self.solution_old = fd.Function(self.func_space)

        self.ls_solver = GenericTransportSolver(
            "advection",
<<<<<<< HEAD
            self.solution,
            self.tstep / self.subcycles,
            self.tstep_alg,
            solution_old=self.solution_old,
            eq_attrs=self.ls_eq_attrs,
            bcs=self.bcs,
=======
            self.level_set,
            self.tstep / self.subcycles,
            self.tstep_alg,
            eq_attrs={"u": self.u},
>>>>>>> d63af3db
            solver_parameters=self.solver_params,
        )

        reinitialisation_equation = Equation(
            test,
            self.func_space,
            reinitialisation_term,
            mass_term=scalar_eq.mass_term,
            eq_attrs=self.reini_eq_attrs,
        )

        self.reini_ts = self.reini_params["tstep_alg"](
            reinitialisation_equation,
            self.solution,
            self.reini_params["tstep"],
            solution_old=self.solution_old,
            solver_parameters=self.solver_params,
        )

    def solve(self, step: int, equation: str | None = None) -> None:
        """Updates the level-set function.

        Calls advection and reinitialisation solvers within a subcycling loop.
        The reinitialisation solver can be iterated and may not be called at each
        simulation time step.

        Args:
            step:
              An integer representing the current time-loop iteration.
            equation:
              An optional string specifying which equation to solve if not both.
        """
        if not self.solvers_ready:
            self.set_up_solvers()
            self.solvers_ready = True

        for subcycle in range(self.subcycles):
<<<<<<< HEAD
            if equation != "reinitialisation":
                self.ls_solver.solve()
=======
            self.ls_solver.solve()

            if step >= self.reini_params["frequency"]:
                self.reini_ts.solution_old.assign(self.level_set)
>>>>>>> d63af3db

            if equation != "advection" and step % self.reini_params["frequency"] == 0:
                for reini_step in range(self.reini_params["iterations"]):
                    self.reini_ts.advance(
                        t=0, update_forcings=self.update_level_set_gradient
                    )

<<<<<<< HEAD
=======
                self.ls_solver.solution_old.assign(self.level_set)
>>>>>>> d63af3db

def material_field_recursive(
    level_set: fd.Function | list[fd.Function],
    field_values: list[fd.ufl.core.expr.Expr],
    interface: str,
) -> fd.ufl.core.expr.Expr:
    """Sets physical property expressions reflecting material distribution.

    Ensures that the correct expression is assigned to each material based on the
    level-set functions. Property transition across material interfaces are expressed
    according to the provided averaging scheme.

    Args:
        level_set:
          A Firedrake function for the level set (or a list of these).
        field_values:
          A list of physical property values relevant for each material.
        interface:
          A string specifying how property transitions between materials are calculated.

    Returns:
        A UFL expression representing the physical property throughout the domain.

    """
    ls = fd.max_value(fd.min_value(level_set.pop(), 1), 0)

    if level_set:  # Directly specify material value on only one side of the interface
        match interface:
            case "sharp":
                heaviside = (ls - 0.5 + abs(ls - 0.5)) / 2 / (ls - 0.5)
                return field_values.pop() * heaviside + material_field_recursive(
                    level_set, field_values, interface
                ) * (1 - heaviside)
            case "arithmetic":
                return field_values.pop() * ls + material_field_recursive(
                    level_set, field_values, interface
                ) * (1 - ls)
            case "geometric":
                return field_values.pop() ** ls * material_field_recursive(
                    level_set, field_values, interface
                ) ** (1 - ls)
            case "harmonic":
                return 1 / (
                    ls / field_values.pop()
                    + (1 - ls)
                    / material_field_recursive(level_set, field_values, interface)
                )
    else:  # Final level set; specify values for both sides of the interface
        match interface:
            case "sharp":
                heaviside = (ls - 0.5 + abs(ls - 0.5)) / 2 / (ls - 0.5)
                return field_values[0] * (1 - heaviside) + field_values[1] * heaviside
            case "arithmetic":
                return field_values[0] * (1 - ls) + field_values[1] * ls
            case "geometric":
                return field_values[0] ** (1 - ls) * field_values[1] ** ls
            case "harmonic":
                return 1 / ((1 - ls) / field_values[0] + ls / field_values[1])


def material_field(
    level_set: fd.Function | list[fd.Function],
    field_values: list[fd.ufl.core.expr.Expr],
    interface: str,
) -> fd.ufl.core.expr.Expr:
    """Executes material_field_recursive providing a copy of the level-set list.

    Providing a copy of the level-set list prevents the original one from being consumed
    by the function call.

    Args:
        level_set:
          A Firedrake function for the level set (or a list of these).
        field_values:
          A list of physical property values relevant for each material.
        interface:
          A string specifying how property transitions between materials are calculated.

    Returns:
        A UFL expression representing the physical property throughout the domain.

    Raises:
        ValueError: Incorrect interface strategy supplied.
    """
    if not isinstance(level_set, list):
        level_set = [level_set]

    _impl_interface = ["sharp", "arithmetic", "geometric", "harmonic"]
    if interface not in _impl_interface:
        raise ValueError(f"Interface must be one of {_impl_interface}.")

    return material_field_recursive(level_set.copy(), field_values, interface)


def entrainment(
    level_set: fd.Function, material_area: Number, entrainment_height: Number
) -> float:
    """Calculates the entrainment diagnostic.

    Determines the proportion of a material that is located above a given height.

    Args:
        level_set:
          A Firedrake function for the level set field.
        material_area:
          An integer or a float representing the total area occupied by a material.
        entrainment_height:
          An integer or a float representing the height above which the entrainment
          diagnostic is determined.

    Returns:
        A float corresponding to the calculated entrainment diagnostic.
    """
    mesh_coords = fd.SpatialCoordinate(level_set.function_space().mesh())
    target_region = mesh_coords[1] >= entrainment_height
    material_entrained = fd.conditional(level_set < 0.5, 1, 0)

    return (
        fd.assemble(fd.conditional(target_region, material_entrained, 0) * fd.dx)
        / material_area
    )


def min_max_height(
    level_set: fd.Function, epsilon: fd.Constant, side: int, mode: str
) -> float:
    """Calculates the maximum or minimum height of the level set.

    Determines the location.

    Args:
        level_set:
          A Firedrake function for the level set field.
        epsilon:
          A Firedrake constant for the thickness of the hyperbolic tangent profile.
        side:
          An integer indicating the level set side making up the geometric object.
        mode:
          A string indicating whether the maximum or minimum height is sought.

    Returns:
        A float corresponding to the level set maximum or minimum height.
    """

    match side:
        case 0:
            comparison = operator.le
        case 1:
            comparison = operator.ge
        case _:
            raise ValueError("'side' must be 0 or 1.")

    match mode:
        case "min":
            arg_finder = np.argmin
            irrelevant_data = np.inf
            mpi_comparison = MPI.MIN
        case "max":
            arg_finder = np.argmax
            irrelevant_data = -np.inf
            mpi_comparison = MPI.MAX
        case _:
            raise ValueError("'mode' must be 'min' or 'max'.")

    mesh = level_set.ufl_domain()
    if not mesh.cartesian:
        raise ValueError("Only Cartesian meshes are currently supported.")

    coords_space = fd.VectorFunctionSpace(mesh, level_set.ufl_element())
    coords = fd.Function(coords_space).interpolate(mesh.coordinates)
    coords_data = coords.dat.data_ro_with_halos
    ls_data = level_set.dat.data_ro_with_halos

    mask_ls = comparison(ls_data, 0.5)
    if mask_ls.any():
        ind_inside = arg_finder(coords_data[mask_ls, -1])
        height_inside = coords_data[mask_ls, -1][ind_inside]

        if not mask_ls.all():
            hor_coords = coords_data[mask_ls, :-1][ind_inside]
            hor_dist_vec = coords_data[~mask_ls, :-1] - hor_coords
            hor_dist = np.sqrt(np.sum(hor_dist_vec**2, axis=1))

            epsilon = float(epsilon)
            mask_hor_coords = hor_dist < epsilon

            if mask_hor_coords.any():
                ind_outside = abs(
                    coords_data[~mask_ls, -1][mask_hor_coords] - height_inside
                ).argmin()
                height_outside = coords_data[~mask_ls, -1][mask_hor_coords][ind_outside]

                ls_inside = ls_data[mask_ls][ind_inside]
                sdls_inside = epsilon * np.log(ls_inside / (1 - ls_inside))

                ls_outside = ls_data[~mask_ls][mask_hor_coords][ind_outside]
                sdls_outside = epsilon * np.log(ls_outside / (1 - ls_outside))

                sdls_dist = sdls_outside / (sdls_outside - sdls_inside)
                height = sdls_dist * height_inside + (1 - sdls_dist) * height_outside
            else:
                height = height_inside

        else:
            height = height_inside

    else:
        height = irrelevant_data

    height_global = level_set.comm.allreduce(height, mpi_comparison)

    return height_global


reinitialisation_term.required_attrs = {"epsilon", "level_set_grad"}
reinitialisation_term.optional_attrs = set()<|MERGE_RESOLUTION|>--- conflicted
+++ resolved
@@ -14,14 +14,9 @@
 from mpi4py import MPI
 
 from . import scalar_equation as scalar_eq
-from .energy_solver import GenericTransportSolver
 from .equations import Equation
-<<<<<<< HEAD
 from .time_stepper import RungeKuttaTimeIntegrator, eSSPRKs3p3
-=======
-from .time_stepper import eSSPRKs3p3
 from .transport_solver import GenericTransportSolver
->>>>>>> d63af3db
 
 __all__ = ["LevelSetSolver", "entrainment", "material_field"]
 
@@ -126,11 +121,7 @@
               A dictionary containing solver parameters used in the advection and
               reinitialisation approaches.
         """
-<<<<<<< HEAD
         self.solution = level_set
-=======
-        self.level_set = level_set
->>>>>>> d63af3db
         self.u = velocity
         self.tstep = tstep
         self.tstep_alg = tstep_alg
@@ -206,19 +197,12 @@
 
         self.ls_solver = GenericTransportSolver(
             "advection",
-<<<<<<< HEAD
             self.solution,
             self.tstep / self.subcycles,
             self.tstep_alg,
             solution_old=self.solution_old,
             eq_attrs=self.ls_eq_attrs,
             bcs=self.bcs,
-=======
-            self.level_set,
-            self.tstep / self.subcycles,
-            self.tstep_alg,
-            eq_attrs={"u": self.u},
->>>>>>> d63af3db
             solver_parameters=self.solver_params,
         )
 
@@ -256,15 +240,8 @@
             self.solvers_ready = True
 
         for subcycle in range(self.subcycles):
-<<<<<<< HEAD
             if equation != "reinitialisation":
                 self.ls_solver.solve()
-=======
-            self.ls_solver.solve()
-
-            if step >= self.reini_params["frequency"]:
-                self.reini_ts.solution_old.assign(self.level_set)
->>>>>>> d63af3db
 
             if equation != "advection" and step % self.reini_params["frequency"] == 0:
                 for reini_step in range(self.reini_params["iterations"]):
@@ -272,10 +249,6 @@
                         t=0, update_forcings=self.update_level_set_gradient
                     )
 
-<<<<<<< HEAD
-=======
-                self.ls_solver.solution_old.assign(self.level_set)
->>>>>>> d63af3db
 
 def material_field_recursive(
     level_set: fd.Function | list[fd.Function],
