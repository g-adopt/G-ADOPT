from gadopt import *
from gadopt.gplates import pyGplatesConnector

rmin, rmax = 1.22, 2.22


def forward():
    # see if there are any checkpointfiles
    state_id = find_latest_id()

    # make sure the mesh is generated
    if state_id is None:
        generate_mesh()

    # Load mesh
    with CheckpointFile(f"./states_{0 if state_id is None else state_id}.h5", "r") as f:
        mesh = f.load_mesh("firedrake_default_extruded")

    bottom_id, top_id = "bottom", "top"

    # for accessing the coordinates
    X = SpatialCoordinate(mesh)
    r = sqrt(X[0] ** 2 + X[1] ** 2 + X[2] ** 2)

    # Set up function spaces using the bilinear Q2Q1 element pair:
    V = VectorFunctionSpace(mesh, "CG", 2)  # Velocity function space (vector)
    W = FunctionSpace(mesh, "CG", 1)  # Pressure function space (scalar)
    Q = FunctionSpace(mesh, "CG", 2)  # Temperature function space (scalar)
    Z = MixedFunctionSpace([V, W])  # Mixed function space.

    # Test functions and functions to hold solutions:
    v, w = TestFunctions(Z)
    z = Function(Z)
    u, p = split(z)

    # Temperature field
    T = Function(Q, name="Temperature")

    # For computing layer averages
    T_avg = Function(Q, name='TemperatureProfile')  # Average temperature field
    T_dev = Function(Q, name='DeviatoricTemperature')  # Deviatoric temperature field

    # non-dimensionalise constants
    T0 = Constant(0.091)  # Non-dimensional surface temperature
    Di = Constant(0.5)  # Dissipation number.
    H_int = Constant(10.0)  # Internal heating
    Ra = Constant(5.0e6)  # Rayleigh number
    Di = Constant(0.5)  # Dissipation number.
    delta_t = Constant(1.0e-9)  # Initial time step

    # Initialise temperature field
    if state_id is None:
        old_indices, old_times = [0], [0.]
        T_initialise(T, ((1.0 - (T0*exp(Di) - T0)) * (rmax-r)))
    else:
        with CheckpointFile(f"./states_{find_latest_id()}.h5", mode="r") as f:
            old_indices, old_times = f.get_timesteps(mesh, name="Temperature")
            T.interpolate(f.load_function(mesh, name="Temperature", idx=old_indices[-1]))

    # Top velocity boundary condition
    gplates_velocities = Function(V, name="GPlates_Velocity")

    # Compressible reference state:
    rho_0 = 1.0
    alpha = 1.0
    rhobar = Function(Q, name="CompRefDensity").interpolate(
        rho_0 * exp(((1.0 - (r-rmin)) * Di) / alpha))
    Tbar = Function(Q, name="CompRefTemperature").interpolate(
        T0 * exp((1.0 - (r-rmin)) * Di) - T0)
    alphabar = Function(Q, name="IsobaricThermalExpansivity").assign(1.0)
    cpbar = Function(Q, name="IsobaricSpecificHeatCapacity").assign(1.0)
    chibar = Function(Q, name="IsothermalBulkModulus").assign(1.0)

    approximation = TruncatedAnelasticLiquidApproximation(
        Ra, Di, rho=rhobar, Tbar=Tbar, alpha=alphabar, chi=chibar, cp=cpbar)

    # Nullspaces and near-nullspaces:
    Z_nullspace = create_stokes_nullspace(
        Z, closed=True, rotational=False)
    Z_near_nullspace = create_stokes_nullspace(
        Z, closed=False, rotational=True, translations=[0, 1, 2])

    # Boundary conditions
    temp_bcs = {
        bottom_id: {'T': 1.0 - (T0*exp(Di) - T0)},
        top_id: {'T': 0.0},
    }
    stokes_bcs = {
        top_id: {'u': gplates_velocities},
        bottom_id: {'un': 0},
    }

    energy_solver = EnergySolver(T, u, approximation, delta_t, ImplicitMidpoint, bcs=temp_bcs, su_advection=True)
    energy_solver.fields['source'] = rhobar * H_int
    stokes_solver = StokesSolver(z, T, approximation, bcs=stokes_bcs, mu=mu_constructor(T, u),
                                 cartesian=False,
                                 nullspace=Z_nullspace, transpose_nullspace=Z_nullspace,
                                 near_nullspace=Z_near_nullspace)

    # Modifying default solver tolerances
    energy_solver.solver_parameters['ksp_rtol'] = 1e-4
    stokes_solver.solver_parameters['snes_rtol'] = 1e-3
    stokes_solver.solver_parameters['fieldsplit_0']['ksp_rtol'] = 1e-3
    stokes_solver.solver_parameters['fieldsplit_0']['assembled_pc_gamg_threshold'] = -1
    stokes_solver.solver_parameters['fieldsplit_1']['ksp_rtol'] = 1e-2

    # Initiating a plate reconstruction model
    pl_rec_model = pyGplatesConnector(
        rotation_filenames=[
            './gplates_files/Zahirovic2022_CombinedRotations_fixed_crossovers.rot'],
        topology_filenames=[
            './gplates_files/Zahirovic2022_PlateBoundaries.gpmlz',
            './gplates_files/Zahirovic2022_ActiveDeformation.gpmlz',
            './gplates_files/Zahirovic2022_InactiveDeformation.gpmlz'],
        dbc=stokes_solver.strong_bcs[0],
        geologic_zero=409,
        delta_time=1.0
    )

    # Write output files in VTK format:
    u, p = z.subfunctions  # Do this first to extract individual velocity and pressure fields.
    u.rename("Velocity")  # rename the fields
    p.rename("Pressure")

    # diagnostics
    gd = GeodynamicalDiagnostics(u, p, T, bottom_id, top_id)

    # adaptive time-stepper
    t_adapt = TimestepAdaptor(delta_t, u, V, maximum_timestep=0.1, increase_tolerance=1.5)

    averager = LayerAveraging(mesh, cartesian=False, quad_degree=6)

    # logging diagnostic
    plog = ParameterLog(f"params_{0 if state_id is None else state_id + 1}.log", mesh)
    plog.log_str("timestep time dt u_rms t_dev_avg")

    # number of timesteps
    num_timestep = old_indices[-1]

    # Period for dumping solutions
<<<<<<< HEAD
    dumping_period = 10
    pvd_period = 50
=======
    paraview_period = 50
    dumping_period = 10
>>>>>>> 4b655899

    # non-dimensionalised time for present geologic day (0)
    ndtime_now = pl_rec_model.geotime2ndtime(300.0)

    # what index will we use for checkpointing
    new_state_id = 0 if state_id is None else state_id + 1

    # A checkpoint file for storing data
    with CheckpointFile(f"states_{new_state_id}.h5", mode="w") as chkpoint_file:
        chkpoint_file.save_mesh(mesh)
    paraview_file = File(f"visual_{new_state_id}/output.pvd")

    time = old_times[-1]

<<<<<<< HEAD
=======
    # Setting time at 400.0Myrs
    time = pl_rec_model.geotime2ndtime(400.0)

>>>>>>> 4b655899
    # Now perform the time loop:
    while time < ndtime_now:
        # Update surface velocities
        pl_rec_model.assign_plate_velocities(
            pl_rec_model.geotime2ndtime(400.0)
        )

        # Solve Stokes system:
        stokes_solver.solve()

        # Adapt time step
        if num_timestep != 0:
            dt = t_adapt.update_timestep()
        else:
            dt = float(delta_t)
        time += dt

        # Make sure we are not going past present day
        if ndtime_now - time < float(dt):
            dt = ndtime_now - time

        # Temperature system:
        energy_solver.solve()

        time += float(delta_t)
        num_timestep += 1

        # Write output:
<<<<<<< HEAD
        if num_timestep % pvd_period == 0:
=======
        if num_timestep % paraview_period == 0:
>>>>>>> 4b655899
            # compute radially averaged temperature profile
            averager.extrapolate_layer_average(T_avg, averager.get_layer_average(T))
            # compute deviation from layer average
            T_dev.assign(T-T_avg)
            paraview_file.write(u, p, T, T_dev)

        if num_timestep % dumping_period == 0:
<<<<<<< HEAD
            with CheckpointFile(f"states_{new_state_id}.h5", mode="a") as chkpoint_file:
                chkpoint_file.save_function(T, name="Temperature", idx=num_timestep, timetag=time)
=======
            chkpoint_file.set_timestep(idx=num_timestep, time=time)
            chkpoint_file.save_function(T, name="Temperature", idx=num_timestep)
            # For large simulations the following will fail on normal PETsc
            # chkpoint_file.save_function(z, name="Stokes", idx=num_timestep)
>>>>>>> 4b655899

        # Log diagnostics:
        plog.log_str(f"{num_timestep} {time} {float(dt)} "
                     f"{gd.u_rms()} {gd.T_avg()}")
    plog.close()


def generate_mesh():

    # Set up geometry:
    ref_level, nlayers = 7, 128

    # Variable radial resolution
    # Initiating layer heights with 1.
    resolution_func = np.ones((nlayers))

    # A gaussian shaped function
    def gaussian(center, c, a):
        return a * np.exp(
            -((np.linspace(rmin, rmax, nlayers) - center) ** 2) / (2 * c**2)
        )

    # building the resolution function
    for idx, r_0 in enumerate([rmin, rmax, rmax - 660 / 6370]):
        # gaussian radius
        c = 0.15
        # how different is the high res area from low res
        res_amplifier = 5.0
        resolution_func *= 1 / (1 + gaussian(center=r_0, c=c, a=res_amplifier))

    # Construct a CubedSphere mesh and then extrude into a sphere - note that unlike cylindrical case, popping is     done internally here:
    mesh2d = CubedSphereMesh(rmin, refinement_level=ref_level, degree=2)
    mesh = ExtrudedMesh(
        mesh2d,
        layers=nlayers,
        layer_height=(rmax - rmin) * resolution_func / np.sum(resolution_func),
        extrusion_type="radial",
    )

    with CheckpointFile("states_0.h5", mode="w") as fi:
        fi.save_mesh(mesh)


def T_initialise(T, average):
    import scipy
    import math
    # Initial condition for T:
    # Evaluate P_lm node-wise using scipy lpmv
    X = SpatialCoordinate(T.ufl_domain())
    r = sqrt(X[0]**2 + X[1]**2 + X[2]**2)
    theta = atan2(X[1], X[0])  # Theta (longitude - different symbol to Zhong)
    phi = atan2(sqrt(X[0]**2+X[1]**2), X[2])  # Phi (co-latitude - different symbol to Zhong)
    l, m, eps_c, eps_s = 6, 4, 0.02, 0.02
    Plm = Function(T.function_space(), name="P_lm")
    cos_phi = interpolate(cos(phi), T.function_space())
    Plm.dat.data[:] = scipy.special.lpmv(m, l, cos_phi.dat.data_ro)
    Plm.assign(Plm*math.sqrt(((2*l+1)*math.factorial(l-m))/(2*math.pi*math.factorial(l+m))))
    if m == 0:
        Plm.assign(Plm/math.sqrt(2))
    T.interpolate(average +
                  (eps_c*cos(m*theta) + eps_s*sin(m*theta)) * Plm * sin(pi*(r - rmin)/(rmax-rmin)))


def mu_constructor(T, u):
    def step_func(r, center, mag, increasing=True, sharpness=30):
        """
        A step function designed to control viscosity jumps:
        input:
          r: is the radius array
          center: radius of the jump
          increasing: if True, the jump happens towards lower r, otherwise jump happens at higher r
          sharpness: how sharp should the jump should be (larger numbers = sharper).
        """
        if increasing:
            sign = 1
        else:
            sign = -1
        return mag * (0.5 * (1 + tanh(sign*(r-center)*sharpness)))

    # a constant mu
    mu_lin = 2.0

    # coordinates
    X = SpatialCoordinate(T.ufl_domain())
    r = sqrt(X[0]**2 + X[1]**2 + X[2]**2)

    # Depth dependence: for the lower mantle increase we
    # multiply the profile with a linear function
    for line, step in zip([5.*(rmax-r), 1., 1.],
                          [step_func(r, 1.992, 30, False),
                           step_func(r, 2.078, 10, False),
                           step_func(r, 2.2, 10, True)]):
        mu_lin += line*step

    # Adding temperature dependence:
    delta_mu_T = Constant(100.)
    mu_lin *= exp(-ln(delta_mu_T) * T)
    mu_star, sigma_y = Constant(1.0), 5.0e5 + 2.5e6*(rmax-r)
    epsilon = sym(grad(u))  # strain-rate
    epsii = sqrt(inner(epsilon, epsilon) + 1e-10)  # 2nd invariant (with a tolerance to ensure stability)
    mu_plast = mu_star + (sigma_y / epsii)
    mu = (2. * mu_lin * mu_plast) / (mu_lin + mu_plast)
    return mu


def find_latest_id():
    import glob

    file_names = glob.glob("states_[0-9]*.h5")
    if len(file_names) != 0:
        file_names = sorted(file_names, key=lambda x: int(x.split("_")[-1].split(".")[0]))
        return int(file_names[-1].split("_")[-1].split(".")[0])
    else:
        return None


if __name__ == "__main__":
    forward()<|MERGE_RESOLUTION|>--- conflicted
+++ resolved
@@ -138,13 +138,8 @@
     num_timestep = old_indices[-1]
 
     # Period for dumping solutions
-<<<<<<< HEAD
     dumping_period = 10
     pvd_period = 50
-=======
-    paraview_period = 50
-    dumping_period = 10
->>>>>>> 4b655899
 
     # non-dimensionalised time for present geologic day (0)
     ndtime_now = pl_rec_model.geotime2ndtime(300.0)
@@ -159,12 +154,6 @@
 
     time = old_times[-1]
 
-<<<<<<< HEAD
-=======
-    # Setting time at 400.0Myrs
-    time = pl_rec_model.geotime2ndtime(400.0)
-
->>>>>>> 4b655899
     # Now perform the time loop:
     while time < ndtime_now:
         # Update surface velocities
@@ -193,11 +182,8 @@
         num_timestep += 1
 
         # Write output:
-<<<<<<< HEAD
         if num_timestep % pvd_period == 0:
-=======
-        if num_timestep % paraview_period == 0:
->>>>>>> 4b655899
+
             # compute radially averaged temperature profile
             averager.extrapolate_layer_average(T_avg, averager.get_layer_average(T))
             # compute deviation from layer average
@@ -205,15 +191,8 @@
             paraview_file.write(u, p, T, T_dev)
 
         if num_timestep % dumping_period == 0:
-<<<<<<< HEAD
             with CheckpointFile(f"states_{new_state_id}.h5", mode="a") as chkpoint_file:
                 chkpoint_file.save_function(T, name="Temperature", idx=num_timestep, timetag=time)
-=======
-            chkpoint_file.set_timestep(idx=num_timestep, time=time)
-            chkpoint_file.save_function(T, name="Temperature", idx=num_timestep)
-            # For large simulations the following will fail on normal PETsc
-            # chkpoint_file.save_function(z, name="Stokes", idx=num_timestep)
->>>>>>> 4b655899
 
         # Log diagnostics:
         plog.log_str(f"{num_timestep} {time} {float(dt)} "
