--- conflicted
+++ resolved
@@ -13,13 +13,6 @@
     parser.add_argument("cases", nargs="*", help="Cases to process")
     args = parser.parse_args()
 
-<<<<<<< HEAD
-    if sys.argv[1:]:
-        requested_cases = set(sys.argv[1:])
-        cases = [
-            case.rstrip("/") for case in all_cases.keys() if case in requested_cases
-        ]
-=======
     requested_cases = {case.rstrip("/") for case in args.cases}
 
     for case in requested_cases:
@@ -28,7 +21,6 @@
         except KeyError:
             print(f"Skipping unknown case: {case}")
             continue
->>>>>>> 87893b35
 
         b = Path(__file__).parent.resolve() / case
         df = get_convergence(b)[["u_rms"] + extra_checks]
