# Idealised 3-D spherical mantle convection.
# ==========================================
#
# In this tutorial, we analyse a case in a 3-D spherical shell geometry.  We examine a well-known isoviscous community benchmark case,
# at a Rayleigh number of $Ra = 7 \times 10^{3}$, with free-slip velocity boundary conditions at both boundaries. Temperature boundary conditions are set to 1
# at the base of the domain ($r_{\text{min}} = 1.22$) and 0 at the surface ($r_{\text{max}}=2.22$), with the initial temperature
# distribution approximating a conductive profile with superimposed perturbations triggering tetrahedral symmetry at spherical harmonic
# degree $l=3$ and order $m=2$ (for further details, see Zhong et al. 2008, or Davies et al. 2022).
#
# This example focusses on differences between running simulations in a 2-D annulus and a 3-D sphere. These are
# 1. The geometry of the problem - i.e. the computational mesh.
# 2. Initialisation of the temperature field in a different domain.
#
# The first step is to import the gadopt module, which
# provides access to Firedrake and associated functionality.
# We also import scipy.special and math, required to generate our initial condition for temperature.

import math

import scipy.special

from gadopt import *

# We next set up the mesh, function spaces, and specify functions to hold our solutions,
# as with our previous tutorials. For the mesh, we use Firedrake's built-in *CubedSphereMesh* and extrude it radially through
# 8 layers, forming hexahedral elements. As with our cylindrical shell example, we approximate the curved spherical domain quadratically,
# using the optional keyword argument *degree$=2$*.
# Because this problem is not formulated in a Cartesian geometry, we set the `mesh.cartesian`
# attribute to False. This ensures the correct configuration of a radially inward vertical direction.

# +
rmin, rmax, ref_level, nlayers = 1.208, 2.208, 4, 8

mesh2d = CubedSphereMesh(rmin, refinement_level=ref_level, degree=2)
mesh = ExtrudedMesh(mesh2d, layers=nlayers, extrusion_type="radial")
mesh.cartesian = False
bottom_id, top_id = "bottom", "top"
domain_volume = assemble(1 * dx(domain=mesh))  # Required for a diagnostic calculation.

V = VectorFunctionSpace(mesh, "CG", 2)  # Velocity function space (vector)
W = FunctionSpace(mesh, "CG", 1)  # Pressure function space (scalar)
Q = FunctionSpace(mesh, "CG", 2)  # Temperature function space (scalar)
Z = MixedFunctionSpace([V, W])  # Mixed function space.

z = Function(Z)  # A field over the mixed function space Z.
u, p = split(z)  # Returns symbolic UFL expression for u and p
z.subfunctions[0].rename("Velocity")
z.subfunctions[1].rename("Pressure")
# -

# We next specify the important constants for this problem, and set up the approximation.

approximation = EquationSystem(
    approximation="BA",
    dimensional=False,
    parameters={"Ra": 7e3},
    buoyancy_terms=["thermal"],
)

# As with the previous examples, we set up a *Timestep Adaptor*,
# for controlling the time-step length (via a CFL
# criterion) as the simulation advances in time. For the latter,
# we specify the initial time, initial timestep $\Delta t$, and number of
# timesteps. Given the low Rayleigh number, a steady-state tolerance is also specified,
# allowing the simulation to exit when a steady-state has been achieved.

time = 0.0  # Initial time
delta_t = Constant(1e-6)  # Initial time-step
timesteps = 20  # Maximum number of timesteps
t_adapt = TimestepAdaptor(delta_t, u, V, maximum_timestep=0.1, increase_tolerance=1.5)
# Used to determine if solution has reached a steady state.
steady_state_tolerance = 1e-6

# We next set up and initialise our Temperature field, and also specify two fields for computing
# lateral deviations from a radial layer average.

# +
<<<<<<< HEAD
T = Function(Q, name="Temperature")
T_avg = Function(Q, name="Layer_Averaged_Temp")
T_dev = Function(Q, name="Temperature_Deviation")

=======
>>>>>>> 25c91b47
X = SpatialCoordinate(mesh)
r = sqrt(X[0] ** 2 + X[1] ** 2 + X[2] ** 2)
theta = atan2(X[1], X[0])  # Theta (longitude - different symbol to Zhong)
# Phi (co-latitude - different symbol to Zhong)
phi = atan2(sqrt(X[0] ** 2 + X[1] ** 2), X[2])

conductive_term = rmin * (rmax - r) / (r * (rmax - rmin))
l, m, eps_c, eps_s = 3, 2, 0.01, 0.01
Plm = Function(Q, name="P_lm")
<<<<<<< HEAD
cos_phi = Function(Q, name="cos_phi").interpolate(cos(phi))
# Evaluate P_lm node-wise using scipy lpmv
Plm.dat.data[:] = scipy.special.lpmv(m, l, cos_phi.dat.data_ro)
Plm.assign(
    Plm
    * math.sqrt(
        ((2 * l + 1) * math.factorial(l - m)) / (2 * math.pi * math.factorial(l + m))
    )
)
if m == 0:
    Plm.assign(Plm / math.sqrt(2))
T.interpolate(
    conductive_term
    + (eps_c * cos(m * theta) + eps_s * sin(m * theta))
    * Plm
    * sin(pi * (r - rmin) / (rmax - rmin))
)
=======
cos_phi = Function(Q).interpolate(cos(phi))
Plm.dat.data[:] = scipy.special.lpmv(m, l, cos_phi.dat.data_ro)  # Evaluate P_lm node-wise using scipy lpmv
Plm.assign(Plm*math.sqrt(((2*l+1)*math.factorial(l-m))/(2*math.pi*math.factorial(l+m))))
if m == 0:
    Plm.assign(Plm/math.sqrt(2))

T = (
    Function(Q, name="Temperature")
    .interpolate(
        conductive_term +
        (eps_c*cos(m*theta) + eps_s*sin(m*theta)) * Plm * sin(pi*(r - rmin)/(rmax-rmin))
    )
)

T_avg = Function(Q, name="Layer_Averaged_Temp")
T_dev = Function(Q, name="Temperature_Deviation")
>>>>>>> 25c91b47
# -

# Compute layer average for initial temperature field, using the LayerAveraging functionality provided by G-ADOPT.

averager = LayerAveraging(mesh, quad_degree=6)
averager.extrapolate_layer_average(T_avg, averager.get_layer_average(T))

# Nullspaces and near-nullspace objects are next set up,

Z_nullspace = create_stokes_nullspace(Z, closed=True, rotational=True)
Z_near_nullspace = create_stokes_nullspace(
    Z, closed=False, rotational=True, translations=[0, 1, 2]
)

# Followed by boundary conditions for velocity and temperature.

# +
stokes_bcs = {bottom_id: {"un": 0}, top_id: {"un": 0}}

temp_bcs = {bottom_id: {"T": 1.0}, top_id: {"T": 0.0}}
# -

# We next setup our output, in VTK format.
# We also open a file for logging and set up our diagnostic outputs.

# +
output_file = VTKFile("output.pvd")
output_frequency = 1

plog = ParameterLog("params.log", mesh)
plog.log_str("timestep time dt maxchange u_rms nu_top nu_base energy avg_t t_dev_avg")

gd = GeodynamicalDiagnostics(z, T, bottom_id, top_id, quad_degree=6)
# -

# We can now setup and solve the variational problem, for both the energy and Stokes equations,
# passing in the approximation, nullspace and near-nullspace information configured above.

# +
energy_solver = EnergySolver(
    approximation, T, u, delta_t, ImplicitMidpoint, bcs=temp_bcs
)

stokes_solver = StokesSolver(
    approximation,
    z,
    T,
    bcs=stokes_bcs,
    constant_jacobian=True,
    nullspace={
        "nullspace": Z_nullspace,
        "transpose_nullspace": Z_nullspace,
        "near_nullspace": Z_near_nullspace,
    },
)
# -

# We now initiate the time loop, which runs until a steady-state solution has been attained.

for timestep in range(timesteps):
    # Write output:
    if timestep % output_frequency == 0:
        # Compute radially averaged temperature profile as simulation evolves.
        averager.extrapolate_layer_average(T_avg, averager.get_layer_average(T))
        # Compute deviation from layer average
        T_dev.assign(T - T_avg)
        output_file.write(*z.subfunctions, T, T_dev)

    if timestep != 0:
        dt = t_adapt.update_timestep()
    else:
        dt = float(delta_t)
    time += dt

    # Solve Stokes sytem:
    stokes_solver.solve()

    # Temperature system:
    energy_solver.solve()

    # Compute diagnostics:
    nusselt_number_top = gd.Nu_top() * (rmax * (rmin - rmax) / rmin) * -1.0
    nusselt_number_base = gd.Nu_bottom() * (rmin * (rmax - rmin) / rmax)
    energy_conservation = abs(abs(nusselt_number_top) - abs(nusselt_number_base))
    T_dev_avg = assemble(T_dev * dx) / domain_volume

    # Calculate L2-norm of change in temperature:
    maxchange = sqrt(assemble((T - energy_solver.T_old) ** 2 * dx))

    # Log diagnostics:
    plog.log_str(
        f"{timestep} {time} {float(delta_t)} {maxchange} {gd.u_rms()} "
        f"{nusselt_number_top} {nusselt_number_base} "
        f"{energy_conservation} {gd.T_avg()} {T_dev_avg} "
    )

    # Leave if steady-state has been achieved:
    if maxchange < steady_state_tolerance:
        log("Steady-state achieved -- exiting time-step loop")
        break

# At the end of the simulation, once a steady-state has been achieved, we close our logging file
# and checkpoint steady state temperature and Stokes solution fields to disk. These can later be
# used to restart a simulation, if required.

# +
plog.close()

with CheckpointFile("Final_State.h5", "w") as final_checkpoint:
    final_checkpoint.save_mesh(mesh)
    final_checkpoint.save_function(T, name="Temperature")
    final_checkpoint.save_function(z, name="Stokes")
# -<|MERGE_RESOLUTION|>--- conflicted
+++ resolved
@@ -75,13 +75,6 @@
 # lateral deviations from a radial layer average.
 
 # +
-<<<<<<< HEAD
-T = Function(Q, name="Temperature")
-T_avg = Function(Q, name="Layer_Averaged_Temp")
-T_dev = Function(Q, name="Temperature_Deviation")
-
-=======
->>>>>>> 25c91b47
 X = SpatialCoordinate(mesh)
 r = sqrt(X[0] ** 2 + X[1] ** 2 + X[2] ** 2)
 theta = atan2(X[1], X[0])  # Theta (longitude - different symbol to Zhong)
@@ -91,10 +84,10 @@
 conductive_term = rmin * (rmax - r) / (r * (rmax - rmin))
 l, m, eps_c, eps_s = 3, 2, 0.01, 0.01
 Plm = Function(Q, name="P_lm")
-<<<<<<< HEAD
-cos_phi = Function(Q, name="cos_phi").interpolate(cos(phi))
-# Evaluate P_lm node-wise using scipy lpmv
-Plm.dat.data[:] = scipy.special.lpmv(m, l, cos_phi.dat.data_ro)
+cos_phi = Function(Q).interpolate(cos(phi))
+Plm.dat.data[:] = scipy.special.lpmv(
+    m, l, cos_phi.dat.data_ro
+)  # Evaluate P_lm node-wise using scipy lpmv
 Plm.assign(
     Plm
     * math.sqrt(
@@ -103,30 +96,16 @@
 )
 if m == 0:
     Plm.assign(Plm / math.sqrt(2))
-T.interpolate(
+
+T = Function(Q, name="Temperature").interpolate(
     conductive_term
     + (eps_c * cos(m * theta) + eps_s * sin(m * theta))
     * Plm
     * sin(pi * (r - rmin) / (rmax - rmin))
 )
-=======
-cos_phi = Function(Q).interpolate(cos(phi))
-Plm.dat.data[:] = scipy.special.lpmv(m, l, cos_phi.dat.data_ro)  # Evaluate P_lm node-wise using scipy lpmv
-Plm.assign(Plm*math.sqrt(((2*l+1)*math.factorial(l-m))/(2*math.pi*math.factorial(l+m))))
-if m == 0:
-    Plm.assign(Plm/math.sqrt(2))
-
-T = (
-    Function(Q, name="Temperature")
-    .interpolate(
-        conductive_term +
-        (eps_c*cos(m*theta) + eps_s*sin(m*theta)) * Plm * sin(pi*(r - rmin)/(rmax-rmin))
-    )
-)
 
 T_avg = Function(Q, name="Layer_Averaged_Temp")
 T_dev = Function(Q, name="Temperature_Deviation")
->>>>>>> 25c91b47
 # -
 
 # Compute layer average for initial temperature field, using the LayerAveraging functionality provided by G-ADOPT.
