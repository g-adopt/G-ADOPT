# Generating Reference Fields for Adjoint Inversion
# =================================================
#
# This tutorial explains how to run the forward portion of the adjoint test case to generate the reference final condition and synthetic forcing (surface velocity observations).
#
# We will follow a similar structure to the base demo, focusing on generating the necessary fields for the adjoint inversion. Let's get started.

# Setting Up the Domain
# ----------------------
# First, we define the domain extents and discretisation. We create a 1D interval mesh and extrude it along the y-axis to form a 2D mesh. This mesh will serve as the basis for our simulation.

# +
# Define the domain extents and discretisation.
from gadopt import *
x_max = 1.0
y_max = 1.0
disc_n = 150

# Create a 1D interval mesh and extrude it along the y-axis to form a 2D mesh.
mesh1d = IntervalMesh(disc_n, length_or_left=0.0, right=x_max)
mesh = ExtrudedMesh(
    mesh1d, layers=disc_n, layer_height=y_max / disc_n, extrusion_type="uniform"
)
mesh.cartesian = True

# Define boundary IDs for later use.
bottom_id, top_id, left_id, right_id = "bottom", "top", 1, 2
# -

# Defining Function Spaces
# -------------------------
# We set up the function spaces for velocity (Q2), pressure (Q1), and temperature (Q2). These function spaces will be used to define the solution fields for our simulation.

# +
# Set up function spaces for velocity (Q2), pressure (Q1), and temperature (Q2).
V = VectorFunctionSpace(mesh, "CG", 2)  # Velocity function space (vector)
W = FunctionSpace(mesh, "CG", 1)  # Pressure function space (scalar)
Q = FunctionSpace(mesh, "CG", 2)  # Temperature function space (scalar)
Q1 = FunctionSpace(mesh, "CG", 1)  # Average temperature function space (scalar, P1)
Z = MixedFunctionSpace([V, W])  # Mixed function space for Stokes problem.

# Define functions for the solution fields.
z = Function(Z)
u, p = z.subfunctions
u.rename("Velocity")
p.rename("Pressure")

# Define the initial temperature field. This field represents a synthetic mantle temperature distribution.
T = Function(Q, name="Temperature")
X = SpatialCoordinate(mesh)
# -

# For the initial temperature field we use a mathematical expression:
# $$ T(x, y) = 0.5 \left( \text{erf}\left((1 - y) \cdot 3.0\right) + \text{erf}\left(-y \cdot 3.0\right) + 1 \right) + 0.1 \exp \left( -0.5 \left( \frac{(x - 0.5)^2 + (y - 0.2)^2}{0.1^2} \right) \right) $$
# The first two term of this equation represent the 1-D radial profile, with to error functions that represent the thermal boundary layers, and a gaussian anamoly close to the mantle. This initial state is chosen, such that after 80 time steps we would have a temperature field representing a plume-like structure in the domain.

# +
T.interpolate(
    0.5 * (erf((1 - X[1]) * 3.0) + erf(-X[1] * 3.0) + 1) +
    0.1 * exp(-0.5 * ((X - as_vector((0.5, 0.2))) / Constant(0.1)) ** 2)
)
# -

# Calculating the Layer Average
# ------------------------------
# We calculate the layer average of the initial state. This average temperature will serve as a regularisation constraint in the inversion process.

# +
# Calculate the layer average of the initial state.
Taverage = Function(Q1, name="Average Temperature")
averager = LayerAveraging(
<<<<<<< HEAD
    mesh, cartesian=True, quad_degree=6
=======
    mesh, np.linspace(0, 1.0, 150 * 2), quad_degree=6
>>>>>>> 25c91b47
)
averager.extrapolate_layer_average(Taverage, averager.get_layer_average(T))
# -

# Checkpointing of fields
# ----
# We checkpoint the velocity field and temperature initially and finally to capture the essential states of our simulation. This allows us to retrieve these states later using the indices and timestepping history, which are crucial for the adjoint inversion process. By saving the initial state, we can compare it against the final state to see how the system evolved, which is analogous to how seismic tomography uses initial models to interpret Earth's interior after simulation.

# +
# Save the initial temperature and average temperature to a checkpoint file.
checkpoint_file = CheckpointFile("adjoint-demo-checkpoint-state.h5", "w")
checkpoint_file.save_mesh(mesh)
checkpoint_file.save_function(Taverage, name="Average Temperature", idx=0)
checkpoint_file.save_function(T, name="Temperature", idx=0)
# -

# Physical Setup
# ----------------
# We define the Rayleigh number and physical approximation for the Boussinesq approximation. This sets up the basic physical parameters for our simulation.

# +
# Define the Rayleigh number and physical approximation.
Ra = Constant(1e6)
approximation = BoussinesqApproximation(Ra)

# Define the time step and maximum number of timesteps.
delta_t = Constant(4e-6)
timesteps = 80

# Create a nullspace object for the Stokes problem to remove constant pressure modes.
Z_nullspace = create_stokes_nullspace(Z, closed=True, rotational=False)
# -

# Boundary Conditions
# ---------------------
# We specify the boundary conditions for the Stokes and temperature problems. These conditions are crucial for ensuring the physical realism of our simulation.

# +
# Define boundary conditions for the Stokes and temperature problems.
stokes_bcs = {
    bottom_id: {"uy": 0},
    top_id: {"uy": 0},
    left_id: {"ux": 0},
    right_id: {"ux": 0},
}
temp_bcs = {
    bottom_id: {"T": 1.0},
    top_id: {"T": 0.0},
}
# -

# Solvers
# ---------
# We set up solvers for the energy and Stokes systems. These solvers will be used to advance the simulation in time and solve the governing equations.

# +
# Define solvers for the energy and Stokes systems.
energy_solver = EnergySolver(
    T, u, approximation, delta_t, ImplicitMidpoint, bcs=temp_bcs
)

stokes_solver = StokesSolver(
    z,
    T,
    approximation,
    bcs=stokes_bcs,
    nullspace=Z_nullspace,
    transpose_nullspace=Z_nullspace,
    constant_jacobian=True,
)
# -

# Time Loop
# ----------
# We perform the time loop to solve the forward problem. During this loop, we solve the Stokes and energy systems, save the velocity field for later use, and periodically output the results.

# +
# Perform the time loop to solve the forward problem.
for timestep in range(0, timesteps):
    stokes_solver.solve()
    energy_solver.solve()

    # Store the velocity field for use in the adjoint problem.
    checkpoint_file.save_function(u, name="Velocity", idx=timestep, timestepping_info={"index": float(timestep), "delta_t": float(delta_t)})

# Save the final temperature field to the checkpoint file.
checkpoint_file.save_function(T, name="Temperature", idx=timesteps - 1)
checkpoint_file.close()
# -

# This concludes the forward simulation to generate reference fields for the adjoint inversion. The final temperature field, after being convected forward for 80 timesteps, serves as the reference temperature field, analogous to a seismic tomography image, which allows us to study plume formation and other mantle dynamics features.<|MERGE_RESOLUTION|>--- conflicted
+++ resolved
@@ -69,11 +69,7 @@
 # Calculate the layer average of the initial state.
 Taverage = Function(Q1, name="Average Temperature")
 averager = LayerAveraging(
-<<<<<<< HEAD
-    mesh, cartesian=True, quad_degree=6
-=======
     mesh, np.linspace(0, 1.0, 150 * 2), quad_degree=6
->>>>>>> 25c91b47
 )
 averager.extrapolate_layer_average(Taverage, averager.get_layer_average(T))
 # -
