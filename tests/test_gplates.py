import pickle
from pathlib import Path

from gadopt import *
from gadopt.gplates import GplatesFunction, pyGplatesConnector
from pathlib import Path


def test_gplates():
    # Set up geometry:
    rmin, rmax, ref_level, nlayers = 1.22, 2.22, 5, 16

    # Construct a CubedSphere mesh and then extrude into a sphere
    mesh2d = CubedSphereMesh(rmin, refinement_level=ref_level, degree=2)
    mesh = ExtrudedMesh(
        mesh2d,
        layers=nlayers,
        layer_height=(rmax - rmin)/(nlayers-1),
        extrusion_type="radial",
    )

    V = VectorFunctionSpace(mesh, "CG", 2)

<<<<<<< HEAD
    # where gplate files are located
    gplates_files = Path(__file__).parent / "demos/gplates_global/gplates_files"
=======
    b = Path(__file__).parent.resolve()
    data_base = b / "../demos/gplates_global/gplates_files"
>>>>>>> 54434427

    # compute surface velocities
    rec_model = pyGplatesConnector(
        rotation_filenames=[
            str(data_base / 'Zahirovic2022_CombinedRotations_fixed_crossovers.rot'),
        ],
        topology_filenames=[
            str(data_base / 'Zahirovic2022_PlateBoundaries.gpmlz'),
            str(data_base / 'Zahirovic2022_ActiveDeformation.gpmlz'),
            str(data_base / 'Zahirovic2022_InactiveDeformation.gpmlz'),
        ],
        nseeds=1e5,
        nneighbours=4,
        oldest_age=409,
        delta_t=1.0
    )

    gplates_function = GplatesFunction(V, gplates_connector=rec_model, top_boundary_marker="top")

    surface_rms = []

    for t in np.arange(409, 0, -50):
        gplates_function.update_plate_reconstruction(rec_model.age2ndtime(t))
        surface_rms.append(sqrt(assemble(inner(gplates_function, gplates_function) * ds_t)))

    # Loading reference plate velocities
    with open(b / 'test_gplates.pkl', 'rb') as file:
        ref_surface_rms = pickle.load(file)

    np.testing.assert_allclose(surface_rms, ref_surface_rms)<|MERGE_RESOLUTION|>--- conflicted
+++ resolved
@@ -3,7 +3,6 @@
 
 from gadopt import *
 from gadopt.gplates import GplatesFunction, pyGplatesConnector
-from pathlib import Path
 
 
 def test_gplates():
@@ -21,13 +20,8 @@
 
     V = VectorFunctionSpace(mesh, "CG", 2)
 
-<<<<<<< HEAD
-    # where gplate files are located
-    gplates_files = Path(__file__).parent / "demos/gplates_global/gplates_files"
-=======
     b = Path(__file__).parent.resolve()
     data_base = b / "../demos/gplates_global/gplates_files"
->>>>>>> 54434427
 
     # compute surface velocities
     rec_model = pyGplatesConnector(
