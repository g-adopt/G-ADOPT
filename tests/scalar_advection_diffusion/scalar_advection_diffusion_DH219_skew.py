# Demo for scalar advection-diffusion based on Figure 2.19 in
# Chapter 2 Steady transport problems from Finite element Methods
# for Flow problems - Donea and Huerta, 2003
# In this demo the flow direction is 'skewed' relative to the grid
# so it is a good test of the tensor implementation of SU, compared
# with the quasi 1D demo based on Figure 2.7.

from gadopt import *
from gadopt.time_stepper import DIRK33

nx, ny = 10, 10
mesh = UnitSquareMesh(nx, ny, quadrilateral=True)
mesh.cartesian = True

# We set up a function space of discontinous bilinear elements for :math:`q`, and
# a vector-valued continuous function space for our velocity field. ::

Q = FunctionSpace(mesh, "CG", 1)
V = VectorFunctionSpace(mesh, "CG", 1)

# We set up the initial velocity field using a simple analytic expression. ::

x, y = SpatialCoordinate(mesh)
velocity = as_vector((cos(30*pi/180), sin(30*pi/180)))
u = Function(V).interpolate(velocity)
VTKFile('advdif_DH219_u.pvd').write(u)

# the diffusivity based on a chosen grid Peclet number
Pe = 1e1  # This seems very high so presumably diffusion added from SU dominates.
h = 1.0 / nx
kappa = Constant(1*h/(2*Pe))


# the tracer function and its initial condition
q_init = Constant(0.0)
q = Function(Q).interpolate(q_init)

# We declare the output filename, and write out the initial condition. ::

outfile = VTKFile("advdif_DH219_skew_CG1_Pe"+str(Pe)+"_SU.pvd")
outfile.write(q)

# time period and time step
T = 10.
dt = 0.01

# Use G-ADOPT's GenericTransportSolver to advect the tracer. We use the diagonally
# implicit DIRK33 Runge-Kutta method for timestepping. 'g' means that the boundary
# conditions will be applied strongly by the solver.
terms = ["advection", "diffusion"]
eq_attrs = {"diffusivity": kappa, "u": u}
# strongly applied Dirichlet bcs on top and bottom
g_left = conditional(y < 0.2, 0.0, 1.0)
g_bottom = 0
bcs = {3: {"g": g_bottom}, 1: {"g": g_left}}
adv_diff_solver = GenericTransportSolver(
    terms, q, dt, DIRK33, eq_attrs=eq_attrs, bcs=bcs, su_diffusivity=kappa
)

<<<<<<< HEAD
=======
# Get nubar (additional SU diffusion) for plotting
nubar = Function(Q).interpolate(adv_diff_solver.equation.su_nubar)
nubar_outfile = VTKFile("advdof_DH219_skew_CG1_Pe"+str(Pe)+"_SU_nubar.pvd")
nubar_outfile.write(nubar)

>>>>>>> b31b8368
t = 0.0
step = 0
while t < T - 0.5*dt:
    # the solution reaches a steady state and finishes the solve when a  max no. of iterations is reached
    adv_diff_solver.solve()

    step += 1
    t += dt

    if step % 10 == 0:
        outfile.write(q)
        print("t=", t)

# Write out integrated scalar for testing
L2 = sqrt(assemble(q**2*dx))
np.savetxt(f"integrated_q_DH219.log", [L2])<|MERGE_RESOLUTION|>--- conflicted
+++ resolved
@@ -57,14 +57,11 @@
     terms, q, dt, DIRK33, eq_attrs=eq_attrs, bcs=bcs, su_diffusivity=kappa
 )
 
-<<<<<<< HEAD
-=======
 # Get nubar (additional SU diffusion) for plotting
 nubar = Function(Q).interpolate(adv_diff_solver.equation.su_nubar)
 nubar_outfile = VTKFile("advdof_DH219_skew_CG1_Pe"+str(Pe)+"_SU_nubar.pvd")
 nubar_outfile.write(nubar)
 
->>>>>>> b31b8368
 t = 0.0
 step = 0
 while t < T - 0.5*dt:
