--- conflicted
+++ resolved
@@ -27,26 +27,18 @@
         case (str): name of the objective functional term
             either of "damping", "smooothing", "Tobs", "uobs"
     """
-<<<<<<< HEAD
-    checkpoint_path = Path(__file__).parent / "adjoint-demo-checkpoint-state.h5"
-    checkpoint_file = CheckpointFile(str(checkpoint_path), "r")
-=======
-    checkpoint_filename = Path(__file__).resolve().parent / "adjoint-demo-checkpoint-state.h5"
->>>>>>> 348649dd
+    checkpoint_filename = (
+        Path(__file__).resolve().parent / "adjoint-demo-checkpoint-state.h5"
+    )
 
     # Clear the tape of any previous operations to ensure
     # the adjoint reflects the forward problem we solve here
     tape = get_working_tape()
     tape.clear_tape()
 
-<<<<<<< HEAD
-    mesh = checkpoint_file.load_mesh("firedrake_default_extruded")
-    mesh.cartesian = True
-=======
     with CheckpointFile(str(checkpoint_filename), "r") as f:
         mesh = f.load_mesh("firedrake_default_extruded")
         mesh.cartesian = True
->>>>>>> 348649dd
 
     # Specify boundary markers, noting that for extruded meshes upper and lower boundaries are
     # tagged as "top" and "bottom" respectively.
@@ -55,9 +47,13 @@
     # Retrieve timestepping information for the Velocity and Temperature functions from checkpoint file:
     with CheckpointFile(str(checkpoint_filename), "r") as f:
         temperature_timestepping_info = f.get_timestepping_history(mesh, "Temperature")
-        Tobs = f.load_function(mesh, "Temperature", idx=int(temperature_timestepping_info["index"][-1]))
+        Tobs = f.load_function(
+            mesh, "Temperature", idx=int(temperature_timestepping_info["index"][-1])
+        )
         Tobs.rename("Observed Temperature")
-        Tic_ref = f.load_function(mesh, "Temperature", idx=int(temperature_timestepping_info["index"][0]))
+        Tic_ref = f.load_function(
+            mesh, "Temperature", idx=int(temperature_timestepping_info["index"][0])
+        )
         Tic_ref.rename("Reference Initial Temperature")
 
     # Set up function spaces:
@@ -73,36 +69,15 @@
     z.subfunctions[1].rename("Pressure")
     T = Function(Q, name="Temperature")
 
-<<<<<<< HEAD
+    # Specify important constants for the problem, alongside the approximation:
     approximation = Approximation("BA", dimensional=False, parameters={"Ra": 1e6})
-=======
-    # Specify important constants for the problem, alongside the approximation:
-    Ra = Constant(1e6)  # Rayleigh number
-    approximation = BoussinesqApproximation(Ra)
->>>>>>> 348649dd
 
     # Define time-stepping parameters:
     delta_t = Constant(4e-6)  # Constant time step
-    timesteps = int(temperature_timestepping_info["index"][-1]) + 1  # number of timesteps from forward
+    # number of timesteps from forward
+    timesteps = int(temperature_timestepping_info["index"][-1]) + 1
 
-<<<<<<< HEAD
-    # Without a restart to continue from, our initial guess is the final state of the forward run
-    # We need to project the state from Q2 into Q1
-    Tic = Function(Q1, name="Initial Temperature")
-    Taverage = Function(Q1, name="Average Temperature")
-
-    # Initialise the control
-    Tic.project(
-        checkpoint_file.load_function(mesh, "Temperature", idx=max_timesteps - 1)
-    )
-    Taverage.project(checkpoint_file.load_function(mesh, "Average Temperature", idx=0))
-
-    # Temperature function in Q2, where we solve the equations
-    T = Function(Q, name="Temperature")
-
-=======
     # Nullspaces for the problem are next defined:
->>>>>>> 348649dd
     Z_nullspace = create_stokes_nullspace(Z, closed=True, rotational=False)
 
     # Followed by boundary conditions, noting that all boundaries are free slip, whilst the domain is
@@ -115,16 +90,10 @@
     }
     temp_bcs = {bottom_id: {"T": 1.0}, top_id: {"T": 0.0}}
 
-<<<<<<< HEAD
+    # Setup Energy and Stokes solver
     energy_solver = EnergySolver(
-        T,
-        u,
-        approximation,
-        delta_t,
-        ImplicitMidpoint,
-        bcs=temp_bcs,
+        T, u, approximation, delta_t, ImplicitMidpoint, bcs=temp_bcs
     )
-
     stokes_solver = StokesSolver(
         z,
         approximation,
@@ -133,16 +102,6 @@
         constant_jacobian=True,
         nullspace={"nullspace": Z_nullspace, "transpose_nullspace": Z_nullspace},
     )
-
-    # Control variable for optimisation
-    control = Control(Tic)
-=======
-    # Setup Energy and Stokes solver
-    energy_solver = EnergySolver(T, u, approximation, delta_t, ImplicitMidpoint, bcs=temp_bcs)
-    stokes_solver = StokesSolver(z, T, approximation, bcs=stokes_bcs,
-                                 nullspace=Z_nullspace, transpose_nullspace=Z_nullspace,
-                                 constant_jacobian=True)
->>>>>>> 348649dd
 
     initial_timestep = 0
 
@@ -159,7 +118,7 @@
     # Given Tic is updated during the optimisation, we also create a function to store our initial guess,
     # which we will later use for smoothing. Since smoothing is executed in the control space, we must
     # specify boundary conditions on this term in that same Q1 space.
-    T0_bcs = [DirichletBC(Q1, 0., top_id), DirichletBC(Q1, 1., bottom_id)]
+    T0_bcs = [DirichletBC(Q1, 0.0, top_id), DirichletBC(Q1, 1.0, bottom_id)]
     T0 = Function(Q1, name="Initial_Guess_Temperature").project(Tic, bcs=T0_bcs)
 
     # We next make pyadjoint aware of our control problem:
